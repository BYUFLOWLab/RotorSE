# from __future__ import print_function

from openmdao.api import Problem
from openmdao.drivers.pyoptsparse_driver import pyOptSparseDriver
import numpy as np
from rotor import RotorSE, OptimizeRotorSE
import os
import matplotlib.pyplot as plt
from precomp import Orthotropic2DMaterial, CompositeSection, Profile
from ccblade import CCAirfoil
import time

initial_aero_grid = np.array([0.02222276, 0.06666667, 0.11111057, 0.16666667, 0.23333333, 0.3, 0.36666667,
    0.43333333, 0.5, 0.56666667, 0.63333333, 0.7, 0.76666667, 0.83333333, 0.88888943, 0.93333333,
    0.97777724])  # (Array): initial aerodynamic grid on unit radius
initial_str_grid = np.array([0.0, 0.00492790457512, 0.00652942887106, 0.00813095316699, 0.00983257273154,
    0.0114340970275, 0.0130356213234, 0.02222276, 0.024446481932, 0.026048006228, 0.06666667, 0.089508406455,
    0.11111057, 0.146462614229, 0.16666667, 0.195309105255, 0.23333333, 0.276686558545, 0.3, 0.333640766319,
    0.36666667, 0.400404310407, 0.43333333, 0.5, 0.520818918408, 0.56666667, 0.602196371696, 0.63333333,
    0.667358391486, 0.683573824984, 0.7, 0.73242031601, 0.76666667, 0.83333333, 0.88888943, 0.93333333, 0.97777724,
    1.0])  # (Array): initial structural grid on unit radius

rotor = Problem()
naero = len(initial_aero_grid)
nstr = len(initial_str_grid)
rotor.root = RotorSE(naero, nstr)

### SETUP OPTIMIZATION
# rotor.driver = pyOptSparseDriver()
# rotor.driver.options['optimizer'] = 'SNOPT' #'SLSQP'
# rotor.driver.add_desvar('r_max_chord', lower=0.1, upper=0.5)
# rotor.driver.add_desvar('chord_sub', lower=1.3, upper=5.3)
# rotor.driver.add_desvar('theta_sub', lower=-10.0, upper=30.0)
# rotor.driver.add_desvar('control:tsr', lower=3.0, upper=14.0)
lower = np.ones((6,8))*[[-0.6, -0.76, -0.4, -0.25, 0.13, 0.16, 0.13, 0.1],[-0.6, -0.76, -0.4, -0.25, 0.13, 0.16, 0.13, 0.1],[-0.6, -0.76, -0.4, -0.25, 0.13, 0.16, 0.13, 0.1],
                        [-0.6, -0.76, -0.4, -0.25, 0.13, 0.16, 0.13, 0.1],[-0.6, -0.76, -0.4, -0.25, 0.13, 0.16, 0.13, 0.1],[-0.6, -0.76, -0.4, -0.25, 0.13, 0.16, 0.13, 0.1]]
upper = np.ones((6,8))*[[-0.13, -0.16, -0.13, 0.15, 0.55, 0.55, 0.4, 0.4],[-0.13, -0.16, -0.13, 0.15, 0.55, 0.55, 0.4, 0.4],[-0.13, -0.16, -0.13, 0.15, 0.55, 0.55, 0.4, 0.4],
                        [-0.13, -0.16, -0.13, 0.28, 0.55, 0.55, 0.4, 0.4],[-0.13, -0.16, -0.13, 0.20, 0.55, 0.55, 0.4, 0.4],[-0.13, -0.16, -0.13, 0.2, 0.55, 0.55, 0.4, 0.4]]

rotor.driver.add_desvar('airfoil_parameterization', lower=lower, upper=upper)
# rotor.driver.add_parameter('sparT', low=0.0001, high=0.2) # (Array, m): spar cap thickness parameters
# rotor.driver.add_parameter('teT', low=0.001, high=0.2) # (Array, m): trailing-edge thickness parameters
# rotor.driver.add_constraint('con1', lower=-1.0, upper=1.0)  # rotor strain sparL
# rotor.driver.add_constraint('con2', lower=-1.0, upper=1.0)  # rotor strain teL
# rotor.driver.add_constraint('con3', upper=1.0)
# rotor.driver.add_constraint('con4', upper=0.0)  # rotor buckling spar
# rotor.driver.add_constraint('con5', upper=0.0)  # rotor buckling te
# rotor.driver.add_constraint('con6', lower=0.0)  # flap/edge freq
# rotor.driver.add_constraint('con7', lower=0.0)
rotor.driver.add_constraint('con_freeform', lower=0.05)
rotor.driver.add_constraint('concon', lower=1.0)
rotor.driver.add_objective('obj')
# rotor.driver.add_objective('AEP')
# rotor.driver.add_objective('mass_all_blades')

print "Setting up RotorSE..."
rotor.setup(check=False)

# === blade grid ===
rotor['initial_aero_grid'] = initial_aero_grid  # (Array): initial aerodynamic grid on unit radius
rotor['initial_str_grid'] = initial_str_grid  # (Array): initial structural grid on unit radius
rotor['idx_cylinder_aero'] = 3  # (Int): first idx in r_aero_unit of non-cylindrical section, constant twist inboard of here
rotor['idx_cylinder_str'] = 14  # (Int): first idx in r_str_unit of non-cylindrical section
rotor['hubFraction'] = 0.025  # (Float): hub location as fraction of radius
# ------------------

# === blade geometry ===
rotor['r_aero'] = np.array([0.02222276, 0.06666667, 0.11111057, 0.2, 0.23333333, 0.3, 0.36666667, 0.43333333,
    0.5, 0.56666667, 0.63333333, 0.64, 0.7, 0.83333333, 0.88888943, 0.93333333,
    0.97777724])  # (Array): new aerodynamic grid on unit radius
rotor['r_max_chord'] = 0.23577  # (Float): location of max chord on unit radius
rotor['chord_sub'] = np.array([3.2612, 4.5709, 3.3178, 1.4621])  # (Array, m): chord at control points. defined at hub, then at linearly spaced locations from r_max_chord to tip
rotor['theta_sub'] = np.array([13.2783, 7.46036, 2.89317, -0.0878099])  # (Array, deg): twist at control points.  defined at linearly spaced locations from r[idx_cylinder] to tip
rotor['precurve_sub'] = np.array([0.0, 0.0, 0.0])  # (Array, m): precurve at control points.  defined at same locations at chord, starting at 2nd control point (root must be zero precurve)
# rotor['delta_precurve_sub'] = np.array([0.0, 0.0, 0.0])  # (Array, m): adjustment to precurve to account for curvature from loading
rotor['sparT'] = np.array([0.05, 0.047754, 0.045376, 0.031085, 0.0061398])  # (Array, m): spar cap thickness parameters
rotor['teT'] = np.array([0.1, 0.09569, 0.06569, 0.02569, 0.00569])  # (Array, m): trailing-edge thickness parameters
rotor['bladeLength'] = 61.5  # (Float, m): blade length (if not precurved or swept) otherwise length of blade before curvature
# rotor['delta_bladeLength'] = 0.0  # (Float, m): adjustment to blade length to account for curvature from loading
rotor['precone'] = 2.5  # (Float, deg): precone angle
rotor['tilt'] = 5.0  # (Float, deg): shaft tilt
rotor['yaw'] = 0.0  # (Float, deg): yaw error
rotor['nBlades'] = 3  # (Int): number of blades
# ------------------

<<<<<<< HEAD
# === free form airfoil parameters ===
airfoil_analysis_options = dict(AnalysisMethod='XFOIL', AirfoilParameterization='CST', GradientType='FD', CFDiterations=10000, CFDprocessors=0, FreeFormDesign=False) ## airfoil_analysis_options: AnalysisMethod = {'Files', 'XFOIL', 'CFD'}, AirfoilParameterization={'None, 'CST', 'NACA'}, GradientType={'FD', 'CS'}
af_idx = [0, 0, 1, 2, 3, 3, 4, 5, 5, 6, 6, 7, 7, 7, 7, 7, 7]
rotor['af_idx'] = af_idx
if airfoil_analysis_options['AnalysisMethod'] == 'Files':
    # === airfoil files ===
    basepath = os.path.join(os.path.dirname(os.path.realpath(__file__)), '5MW_AFFiles/')
    airfoil_types = [0]*8
    airfoil_types[0] = os.path.join(basepath, 'Cylinder1.dat')
    airfoil_types[1] = os.path.join(basepath, 'Cylinder2.dat')
    airfoil_types[2] = os.path.join(basepath, 'DU40_A17.dat')
    airfoil_types[3] = os.path.join(basepath, 'DU35_A17.dat')
    airfoil_types[4] = os.path.join(basepath, 'DU30_A17.dat')
    airfoil_types[5] = os.path.join(basepath, 'DU25_A17.dat')
    airfoil_types[6] = os.path.join(basepath, 'DU21_A17.dat')
    airfoil_types[7] = os.path.join(basepath, 'NACA64_A17.dat')

    # place at appropriate radial stations
    n = len(af_idx)
    af = [0]*n
    for i in range(n):
        af[i] = airfoil_types[af_idx[i]]
    rotor['airfoil_parameterization'] = np.zeros((6,8))
    rotor['airfoil_files'] = np.array(af) # (List): names of airfoil file
else:
    # Specify airfoil parameters
    airfoil_parameterization = np.asarray([[-0.49209940079930325, -0.72861624849999296, -0.38147646962813714, 0.13679205926397994, 0.50396496117640877, 0.54798355691567613, 0.37642896917099616, 0.37017796580840234],
                                           [-0.38027535114760153, -0.75920832612723133, -0.21834261746205941, 0.086359012110824224, 0.38364567865371835, 0.48445264573011815, 0.26999944648962521, 0.34675843509167931],
                                           [-0.29817561716727448, -0.67909473119918973, -0.15737231648880162, 0.12798260780188203, 0.2842322211249545, 0.46026650967959087, 0.21705062978922526, 0.33758303223369945],
                                           [-0.27413320446357803, -0.40701949670950271, -0.29237424992338562, 0.27867844397438357, 0.23582783854698663, 0.43718573158380936, 0.25389099250498309, 0.31090780344061775],
                                           [-0.19600050454371795, -0.28861738331958697, -0.20594891135118523, 0.19143138186871009, 0.22876347660120994, 0.39940768357615447, 0.28896745336793572, 0.29519782561050112],
                                           [-0.17200255338600826, -0.13744743777735921, -0.24288986290945222, 0.15085289615063024, 0.20650016452789369, 0.35540642522188848, 0.32797634888819488, 0.2592276816645861]])
    af_input_init = CCAirfoil.initFromInput
    if airfoil_analysis_options['AirfoilParameterization'] == 'CST':
        af_freeform_init = CCAirfoil.initFromCST
    elif airfoil_analysis_options['AirfoilParameterization'] == 'NACA':
        af_freeform_init = CCAirfoil.initFromNACA
    else:
        af_freeform_init = CCAirfoil.initFromInput

    # load all airfoils
    non_airfoils_idx = 2
    airfoil_types = [0]*8
    alphas = np.linspace(-15, 15, 100)
    Re = 1e6
    non_airfoils_alphas = [-180.0, 0.0, 180.0]
    non_airfoils_cls = [0.0, 0.0, 0.0]
    non_airfoils_cds = [[0.5, 0.5, 0.5],[0.35, 0.35, 0.35]]
    print "Generating airfoil data..."
    for i in range(len(airfoil_types)):
        if i < non_airfoils_idx:
            airfoil_types[i] = af_input_init(non_airfoils_alphas, Re, non_airfoils_cls, non_airfoils_cds[i], non_airfoils_cls)
        else:
            time0 = time.time()
            airfoil_types[i] = af_freeform_init(airfoil_parameterization[i-2], alphas, Re, airfoil_analysis_options)
            print "Airfoil ", str(i+1-2), " data generation complete in ", time.time() - time0, " seconds."
    print "Finished generating airfoil data"

    af = [0]*naero
    for i in range(len(af)):
        af[i] = airfoil_types[af_idx[i]]

    rotor['airfoil_parameterization'] = airfoil_parameterization
    rotor['airfoil_files'] = np.array(af) # (List): names of airfoil file
airfoil_analysis_options['FreeFormDesign'] = True
rotor['airfoil_analysis_options'] = airfoil_analysis_options  # (List): names of airfoil file
=======
# === airfoil files ===
basepath = os.path.join(os.path.dirname(os.path.realpath(__file__)), '5MW_AFFiles/')

# load all airfoils
airfoil_types = [0]*8
airfoil_types[0] = os.path.join(basepath, 'Cylinder1.dat')
airfoil_types[1] = os.path.join(basepath, 'Cylinder2.dat')
airfoil_types[2] = os.path.join(basepath, 'DU40_A17.dat')
airfoil_types[3] = os.path.join(basepath, 'DU35_A17.dat')
airfoil_types[4] = os.path.join(basepath, 'DU30_A17.dat')
airfoil_types[5] = os.path.join(basepath, 'DU25_A17.dat')
airfoil_types[6] = os.path.join(basepath, 'DU21_A17.dat')
airfoil_types[7] = os.path.join(basepath, 'NACA64_A17.dat')
af_idx = [0, 0, 1, 2, 3, 3, 4, 5, 5, 6, 6, 7, 7, 7, 7, 7, 7]
n = len(af_idx)
af2 = [0]*n
for i in range(n):
    af2[i] = airfoil_types[af_idx[i]]

# place at appropriate radial stations

afinit = CCAirfoil.initFromAerodynFile  # just for shorthand

# load all airfoils
airfoil_types = [0]*8
airfoil_types[0] = afinit(basepath + 'Cylinder1.dat')
airfoil_types[1] = afinit(basepath + 'Cylinder2.dat')
airfoil_types[2] = afinit(basepath + 'DU40_A17.dat')
airfoil_types[3] = afinit(basepath + 'DU35_A17.dat')
airfoil_types[4] = afinit(basepath + 'DU30_A17.dat')
airfoil_types[5] = afinit(basepath + 'DU25_A17.dat')
airfoil_types[6] = afinit(basepath + 'DU21_A17.dat')
airfoil_types[7] = afinit(basepath + 'NACA64_A17.dat')

n = len(af_idx)
af = [0]*n
for i in range(n):
    af[i] = airfoil_types[af_idx[i]]

w0 = [-0.17200255338600826, -0.13744743777735921, -0.24288986290945222, 0.15085289615063024, 0.20650016452789369, 0.35540642522188848, 0.32797634888819488, 0.2592276816645861]
wl_1 = [-0.17200255338600826, -0.13744743777735921, -0.24288986290945222, 0.15085289615063024, 0.20650016452789369, 0.35540642522188848, 0.32797634888819488, 0.2592276816645861]
wl_2 = [-0.19600050454371795, -0.28861738331958697, -0.20594891135118523, 0.19143138186871009, 0.22876347660120994, 0.39940768357615447, 0.28896745336793572, 0.29519782561050112]
wl_3 = [-0.27413320446357803, -0.40701949670950271, -0.29237424992338562, 0.27867844397438357, 0.23582783854698663, 0.43718573158380936, 0.25389099250498309, 0.31090780344061775]
wl_4 = [-0.29817561716727448, -0.67909473119918973, -0.15737231648880162, 0.12798260780188203, 0.2842322211249545, 0.46026650967959087, 0.21705062978922526, 0.33758303223369945]
wl_5 = [-0.38027535114760153, -0.75920832612723133, -0.21834261746205941, 0.086359012110824224, 0.38364567865371835, 0.48445264573011815, 0.26999944648962521, 0.34675843509167931]
wl_6 = [-0.49209940079930325, -0.72861624849999296, -0.38147646962813714, 0.13679205926397994, 0.50396496117640877, 0.54798355691567613, 0.37642896917099616, 0.37017796580840234]

CST_full = [-0.17200255338600826, -0.13744743777735921, -0.24288986290945222, 0.15085289615063024, 0.20650016452789369, 0.35540642522188848, 0.32797634888819488, 0.2592276816645861,
        -0.19600050454371795, -0.28861738331958697, -0.20594891135118523, 0.19143138186871009, 0.22876347660120994, 0.39940768357615447, 0.28896745336793572, 0.29519782561050112,
        -0.27413320446357803, -0.40701949670950271, -0.29237424992338562, 0.27867844397438357, 0.23582783854698663, 0.43718573158380936, 0.25389099250498309, 0.31090780344061775,
        -0.29817561716727448, -0.67909473119918973, -0.15737231648880162, 0.12798260780188203, 0.2842322211249545, 0.46026650967959087, 0.21705062978922526, 0.33758303223369945,
        -0.38027535114760153, -0.75920832612723133, -0.21834261746205941, 0.086359012110824224, 0.38364567865371835, 0.48445264573011815, 0.26999944648962521, 0.34675843509167931,
        -0.49209940079930325, -0.72861624849999296, -0.38147646962813714, 0.13679205926397994, 0.50396496117640877, 0.54798355691567613, 0.37642896917099616, 0.37017796580840234]

CST = [[wl_6], [wl_5], [wl_4], [wl_3], [wl_2], [wl_1]]

basepath = '5MW_AFFiles' + os.path.sep

# [0.0698478725 0.1539638508]
# 0.4655650903 0.0925869611
# 0.7934264659 0.0548655175
# 0.2826711866 0.0607062522
# 0.517768895 0.1425374017
afinit = CCAirfoil.initFromAerodynFile
afinit2 = CCAirfoil.initFromCST  # just for shorthand
# load all airfoils
airfoil_types = [0]*8
airfoil_types[0] = afinit(basepath + 'Cylinder1.dat')
airfoil_types[1] = afinit(basepath + 'Cylinder2.dat')
airfoil_analysis_options = dict(AirfoilParameterization='CST', CFDorXFOIL='CFD', FDorCS='FD', iterations=20000, processors=32, FreeFormDesign=True)

for i in range(len(airfoil_types)-2):
    airfoil_types[i+2] = afinit2(CST[i], airfoil_analysis_options['CFDorXFOIL'], airfoil_analysis_options['processors'], airfoil_analysis_options['iterations'])

# place at appropriate radial stations
af_idx = [0, 0, 1, 2, 3, 3, 4, 5, 5, 6, 6, 7, 7, 7, 7, 7, 7]

af = [0]*17
for i in range(17):
    af[i] = airfoil_types[af_idx[i]]

# CST_full_2 = np.zeros(len(CST_full))
# for i in range(len(CST_full_2)):
#     CST_full_2[i] = CST_full[i]

# CST_full = np.zeros((naero, 8))
# for i in range(naero):
#     for j in range(8):
#         CST_full[i][j] = CST[af_idx[i]][0][j]
# CST = CST_full.reshape(naero, 1, 8)
<<<<<<< HEAD
# airfoil_analysis_options = dict(AirfoilParameterization='CST', CFDorXFOIL='XFOIL', FDorCS='CS', iterations=20, processors=0)
=======
>>>>>>> a637d224da01e52cc4766ffc67a455b6d4ea8ac2
# airfoil_analysis_options = dict(AirfoilParameterization='CST', CFDorXFOIL='Files', FDorCS='CS', iterations=20, processors=0)


# rotor['rotor.airfoil_files'] = af  # (List): names of airfoil file
rotor['rotor.airfoil_parameterization'] = np.array(CST)  # (List): names of airfoil file
rotor['rotor.airfoil_analysis_options'] = airfoil_analysis_options  # (List): names of airfoil file
rotor['rotor.airfoil_files'] = np.array(af) # np.array(af)  # (List): names of airfoil file

>>>>>>> a4258712
# ----------------------

# === atmosphere ===
rotor['rho'] = 1.225  # (Float, kg/m**3): density of air
rotor['mu'] = 1.81206e-5  # (Float, kg/m/s): dynamic viscosity of air
rotor['shearExp'] = 0.2  # (Float): shear exponent
rotor['hubHt'] = np.array([90.0])  # (Float, m): hub height
rotor['turbine_class'] = 'I'  # (Enum): IEC turbine class
rotor['turbulence_class'] = 'B'  # (Enum): IEC turbulence class class
rotor['cdf_reference_height_wind_speed'] = np.array([90.0])  # (Float): reference hub height for IEC wind speed (used in CDF calculation)
rotor['g'] = 9.81  # (Float, m/s**2): acceleration of gravity
# ----------------------

# === control ===
rotor['control:Vin'] = 3.0  # (Float, m/s): cut-in wind speed
rotor['control:Vout'] = 25.0  # (Float, m/s): cut-out wind speed
rotor['control:ratedPower'] = 5e6  # (Float, W): rated power
rotor['control:minOmega'] = 0.0  # (Float, rpm): minimum allowed rotor rotation speed
rotor['control:maxOmega'] = 12.0  # (Float, rpm): maximum allowed rotor rotation speed
rotor['control:tsr'] = 7.55  # (Float): tip-speed ratio in Region 2 (should be optimized externally)
rotor['control:pitch'] = 0.0  # (Float, deg): pitch angle in region 2 (and region 3 for fixed pitch machines)
rotor['pitch_extreme'] = 0.0  # (Float, deg): worst-case pitch at survival wind condition
rotor['azimuth_extreme'] = 0.0  # (Float, deg): worst-case azimuth at survival wind condition
rotor['VfactorPC'] = 0.7  # (Float): fraction of rated speed at which the deflection is assumed to representative throughout the power curve calculation
# ----------------------

# === aero and structural analysis options ===
rotor['nSector'] = 4  # (Int): number of sectors to divide rotor face into in computing thrust and power
rotor['npts_coarse_power_curve'] = 20  # (Int): number of points to evaluate aero analysis at
rotor['npts_spline_power_curve'] = 200  # (Int): number of points to use in fitting spline to power curve
rotor['AEP_loss_factor'] = 1.0  # (Float): availability and other losses (soiling, array, etc.)
rotor['drivetrainType'] = 'geared'  # (Enum)
rotor['nF'] = 5  # (Int): number of natural frequencies to compute
rotor['dynamic_amplication_tip_deflection'] = 1.35  # (Float): a dynamic amplification factor to adjust the static deflection calculation
# ----------------------

# === materials and composite layup  ===
basepath = os.path.join(os.path.dirname(os.path.realpath(__file__)), '5MW_PreCompFiles')
materials = Orthotropic2DMaterial.listFromPreCompFile(os.path.join(basepath, 'materials.inp'))
ncomp = len(rotor['initial_str_grid'])
upper = [0]*ncomp
lower = [0]*ncomp
webs = [0]*ncomp
profile = [0]*ncomp
rotor['leLoc'] = np.array([0.5, 0.5, 0.5, 0.5, 0.5, 0.5, 0.5, 0.5, 0.498, 0.497, 0.465, 0.447, 0.43, 0.411,
    0.4, 0.4, 0.4, 0.4, 0.4, 0.4, 0.4, 0.4, 0.4, 0.4, 0.4, 0.4, 0.4, 0.4, 0.4, 0.4, 0.4, 0.4, 0.4, 0.4,
    0.4, 0.4, 0.4, 0.4])    # (Array): array of leading-edge positions from a reference blade axis (usually blade pitch axis). locations are normalized by the local chord length. e.g. leLoc[i] = 0.2 means leading edge is 0.2*chord[i] from reference axis.  positive in -x direction for airfoil-aligned coordinate system
rotor['sector_idx_strain_spar'] = [2]*ncomp  # (Array): index of sector for spar (PreComp definition of sector)
rotor['sector_idx_strain_te'] = [3]*ncomp  # (Array): index of sector for trailing-edge (PreComp definition of sector)
web1 = np.array([-1.0, -1.0, -1.0, -1.0, -1.0, -1.0, -1.0, 0.4114, 0.4102, 0.4094, 0.3876, 0.3755, 0.3639, 0.345, 0.3342, 0.3313, 0.3274, 0.323, 0.3206, 0.3172, 0.3138, 0.3104, 0.307, 0.3003, 0.2982, 0.2935, 0.2899, 0.2867, 0.2833, 0.2817, 0.2799, 0.2767, 0.2731, 0.2664, 0.2607, 0.2562, 0.1886, -1.0])
web2 = np.array([-1.0, -1.0, -1.0, -1.0, -1.0, -1.0, -1.0, 0.5886, 0.5868, 0.5854, 0.5508, 0.5315, 0.5131, 0.4831, 0.4658, 0.4687, 0.4726, 0.477, 0.4794, 0.4828, 0.4862, 0.4896, 0.493, 0.4997, 0.5018, 0.5065, 0.5101, 0.5133, 0.5167, 0.5183, 0.5201, 0.5233, 0.5269, 0.5336, 0.5393, 0.5438, 0.6114, -1.0])
web3 = np.array([-1.0, -1.0, -1.0, -1.0, -1.0, -1.0, -1.0, -1.0, -1.0, -1.0, -1.0, -1.0, -1.0, -1.0, 1.0, 1.0, 1.0, 1.0, 1.0, 1.0, 1.0, 1.0, 1.0, 1.0, 1.0, 1.0, 1.0, 1.0, -1.0, -1.0, -1.0, -1.0, -1.0, -1.0, -1.0, -1.0, -1.0, -1.0])
rotor['chord_str_ref'] = np.array([3.2612, 3.3100915356, 3.32587052924, 3.34159388653, 3.35823798667, 3.37384375335,
    3.38939112914, 3.4774055542, 3.49839685, 3.51343645709, 3.87017220335, 4.04645623801, 4.19408216643,
     4.47641008477, 4.55844487985, 4.57383098262, 4.57285771934, 4.51914315648, 4.47677655262, 4.40075650022,
     4.31069949379, 4.20483735936, 4.08985563932, 3.82931757126, 3.74220276467, 3.54415796922, 3.38732428502,
     3.24931446473, 3.23421422609, 3.22701537997, 3.21972125648, 3.08979310611, 2.95152261813, 2.330753331,
     2.05553464181, 1.82577817774, 1.5860853279, 1.4621])  # (Array, m): chord distribution for reference section, thickness of structural layup scaled with reference thickness (fixed t/c for this case)

for i in range(ncomp):

    webLoc = []
    if web1[i] != -1:
        webLoc.append(web1[i])
    if web2[i] != -1:
        webLoc.append(web2[i])
    if web3[i] != -1:
        webLoc.append(web3[i])

    upper[i], lower[i], webs[i] = CompositeSection.initFromPreCompLayupFile(os.path.join(basepath, 'layup_' + str(i+1) + '.inp'), webLoc, materials)
    profile[i] = Profile.initFromPreCompFile(os.path.join(basepath, 'shape_' + str(i+1) + '.inp'))

rotor['materials'] = np.array(materials)  # (List): list of all Orthotropic2DMaterial objects used in defining the geometry
rotor['upperCS'] = np.array(upper)  # (List): list of CompositeSection objections defining the properties for upper surface
rotor['lowerCS'] = np.array(lower)  # (List): list of CompositeSection objections defining the properties for lower surface
rotor['websCS'] = np.array(webs)  # (List): list of CompositeSection objections defining the properties for shear webs
rotor['profile'] = np.array(profile)  # (List): airfoil shape at each radial position
# --------------------------------------


# === fatigue ===
rotor['rstar_damage'] = np.array([0.000, 0.022, 0.067, 0.111, 0.167, 0.233, 0.300, 0.367, 0.433, 0.500,
    0.567, 0.633, 0.700, 0.767, 0.833, 0.889, 0.933, 0.978])  # (Array): nondimensional radial locations of damage equivalent moments
rotor['Mxb_damage'] = 1e3*np.array([2.3743E+003, 2.0834E+003, 1.8108E+003, 1.5705E+003, 1.3104E+003,
    1.0488E+003, 8.2367E+002, 6.3407E+002, 4.7727E+002, 3.4804E+002, 2.4458E+002, 1.6339E+002,
    1.0252E+002, 5.7842E+001, 2.7349E+001, 1.1262E+001, 3.8549E+000, 4.4738E-001])  # (Array, N*m): damage equivalent moments about blade c.s. x-direction
rotor['Myb_damage'] = 1e3*np.array([2.7732E+003, 2.8155E+003, 2.6004E+003, 2.3933E+003, 2.1371E+003,
    1.8459E+003, 1.5582E+003, 1.2896E+003, 1.0427E+003, 8.2015E+002, 6.2449E+002, 4.5229E+002,
    3.0658E+002, 1.8746E+002, 9.6475E+001, 4.2677E+001, 1.5409E+001, 1.8426E+000])  # (Array, N*m): damage equivalent moments about blade c.s. y-direction
rotor['strain_ult_spar'] = 1.0e-2  # (Float): ultimate strain in spar cap
rotor['strain_ult_te'] = 2500*1e-6 * 2   # (Float): uptimate strain in trailing-edge panels, note that I am putting a factor of two for the damage part only.
rotor['eta_damage'] = 1.35*1.3*1.0  # (Float): safety factor for fatigue
rotor['m_damage'] = 10.0  # (Float): slope of S-N curve for fatigue analysis
rotor['N_damage'] = 365*24*3600*20.0  # (Float): number of cycles used in fatigue analysis  TODO: make function of rotation speed
# ----------------

# === run and outputs ===
"Running RotorSE..."
time0 = time.time()
rotor.run()
time1 = time.time() - time0
print
print "================== RotorSE Outputs =================="
print "Time to run: ", time1
print 'AEP =', rotor['AEP']
print 'diameter =', rotor['diameter']
print 'ratedConditions.V =', rotor['ratedConditions:V']
print 'ratedConditions.Omega =', rotor['ratedConditions:Omega']
print 'ratedConditions.pitch =', rotor['ratedConditions:pitch']
print 'ratedConditions.T =', rotor['ratedConditions:T']
print 'ratedConditions.Q =', rotor['ratedConditions:Q']
print 'mass_one_blade =', rotor['mass_one_blade']
print 'mass_all_blades =', rotor['mass_all_blades']
print 'I_all_blades =', rotor['I_all_blades']
print 'freq =', rotor['freq']
print 'tip_deflection =', rotor['tip_deflection']
print 'root_bending_moment =', rotor['root_bending_moment']
print
print "================== Optimization Design Variables =================="
print 'r_max_chord =', rotor['r_max_chord']
print 'chord_sub =', rotor['chord_sub']
print 'theta_sub =', rotor['theta_sub']
print 'control:tsr =', rotor['control:tsr']
print 'airfoil_parameterization = ', rotor['airfoil_parameterization']


## Gradient checks
# grad_total = open('total_gradient_check5.txt', 'w')
# grad_partial = open('partial_gradient_check.txt', 'w')
# total = rotor.check_total_derivatives(out_stream=grad_total)
# partial= rotor.check_partial_derivatives(out_stream=grad_partial)
grad = rotor.calc_gradient(['airfoil_parameterization'], ['obj'], mode='auto')
print grad

plt.figure()
plt.plot(rotor['V'], rotor['P']/1e6)
plt.xlabel('wind speed (m/s)')
plt.xlabel('power (W)')

plt.figure()
plt.plot(rotor['spline.r_str'], rotor['strainU_spar'], label='suction')
plt.plot(rotor['spline.r_str'], rotor['strainL_spar'], label='pressure')
plt.plot(rotor['spline.r_str'], rotor['eps_crit_spar'], label='critical')
plt.ylim([-5e-3, 5e-3])
plt.xlabel('r')
plt.ylabel('strain')
plt.legend()
# plt.save('/Users/sning/Desktop/strain_spar.pdf')
# plt.save('/Users/sning/Desktop/strain_spar.png')

plt.figure()
plt.plot(rotor['spline.r_str'], rotor['strainU_te'], label='suction')
plt.plot(rotor['spline.r_str'], rotor['strainL_te'], label='pressure')
plt.plot(rotor['spline.r_str'], rotor['eps_crit_te'], label='critical')
plt.ylim([-5e-3, 5e-3])
plt.xlabel('r')
plt.ylabel('strain')
plt.legend()
# plt.save('/Users/sning/Desktop/strain_te.pdf')
# plt.save('/Users/sning/Desktop/strain_te.png')
print "RotorSE Complete"
plt.show()
# ----------------
<|MERGE_RESOLUTION|>--- conflicted
+++ resolved
@@ -83,10 +83,10 @@
 rotor['nBlades'] = 3  # (Int): number of blades
 # ------------------
 
-<<<<<<< HEAD
 # === free form airfoil parameters ===
 airfoil_analysis_options = dict(AnalysisMethod='XFOIL', AirfoilParameterization='CST', GradientType='FD', CFDiterations=10000, CFDprocessors=0, FreeFormDesign=False) ## airfoil_analysis_options: AnalysisMethod = {'Files', 'XFOIL', 'CFD'}, AirfoilParameterization={'None, 'CST', 'NACA'}, GradientType={'FD', 'CS'}
 af_idx = [0, 0, 1, 2, 3, 3, 4, 5, 5, 6, 6, 7, 7, 7, 7, 7, 7]
+
 rotor['af_idx'] = af_idx
 if airfoil_analysis_options['AnalysisMethod'] == 'Files':
     # === airfoil files ===
@@ -150,110 +150,9 @@
     rotor['airfoil_files'] = np.array(af) # (List): names of airfoil file
 airfoil_analysis_options['FreeFormDesign'] = True
 rotor['airfoil_analysis_options'] = airfoil_analysis_options  # (List): names of airfoil file
-=======
-# === airfoil files ===
-basepath = os.path.join(os.path.dirname(os.path.realpath(__file__)), '5MW_AFFiles/')
-
-# load all airfoils
-airfoil_types = [0]*8
-airfoil_types[0] = os.path.join(basepath, 'Cylinder1.dat')
-airfoil_types[1] = os.path.join(basepath, 'Cylinder2.dat')
-airfoil_types[2] = os.path.join(basepath, 'DU40_A17.dat')
-airfoil_types[3] = os.path.join(basepath, 'DU35_A17.dat')
-airfoil_types[4] = os.path.join(basepath, 'DU30_A17.dat')
-airfoil_types[5] = os.path.join(basepath, 'DU25_A17.dat')
-airfoil_types[6] = os.path.join(basepath, 'DU21_A17.dat')
-airfoil_types[7] = os.path.join(basepath, 'NACA64_A17.dat')
-af_idx = [0, 0, 1, 2, 3, 3, 4, 5, 5, 6, 6, 7, 7, 7, 7, 7, 7]
-n = len(af_idx)
-af2 = [0]*n
-for i in range(n):
-    af2[i] = airfoil_types[af_idx[i]]
-
-# place at appropriate radial stations
-
-afinit = CCAirfoil.initFromAerodynFile  # just for shorthand
-
-# load all airfoils
-airfoil_types = [0]*8
-airfoil_types[0] = afinit(basepath + 'Cylinder1.dat')
-airfoil_types[1] = afinit(basepath + 'Cylinder2.dat')
-airfoil_types[2] = afinit(basepath + 'DU40_A17.dat')
-airfoil_types[3] = afinit(basepath + 'DU35_A17.dat')
-airfoil_types[4] = afinit(basepath + 'DU30_A17.dat')
-airfoil_types[5] = afinit(basepath + 'DU25_A17.dat')
-airfoil_types[6] = afinit(basepath + 'DU21_A17.dat')
-airfoil_types[7] = afinit(basepath + 'NACA64_A17.dat')
-
-n = len(af_idx)
-af = [0]*n
-for i in range(n):
-    af[i] = airfoil_types[af_idx[i]]
-
-w0 = [-0.17200255338600826, -0.13744743777735921, -0.24288986290945222, 0.15085289615063024, 0.20650016452789369, 0.35540642522188848, 0.32797634888819488, 0.2592276816645861]
-wl_1 = [-0.17200255338600826, -0.13744743777735921, -0.24288986290945222, 0.15085289615063024, 0.20650016452789369, 0.35540642522188848, 0.32797634888819488, 0.2592276816645861]
-wl_2 = [-0.19600050454371795, -0.28861738331958697, -0.20594891135118523, 0.19143138186871009, 0.22876347660120994, 0.39940768357615447, 0.28896745336793572, 0.29519782561050112]
-wl_3 = [-0.27413320446357803, -0.40701949670950271, -0.29237424992338562, 0.27867844397438357, 0.23582783854698663, 0.43718573158380936, 0.25389099250498309, 0.31090780344061775]
-wl_4 = [-0.29817561716727448, -0.67909473119918973, -0.15737231648880162, 0.12798260780188203, 0.2842322211249545, 0.46026650967959087, 0.21705062978922526, 0.33758303223369945]
-wl_5 = [-0.38027535114760153, -0.75920832612723133, -0.21834261746205941, 0.086359012110824224, 0.38364567865371835, 0.48445264573011815, 0.26999944648962521, 0.34675843509167931]
-wl_6 = [-0.49209940079930325, -0.72861624849999296, -0.38147646962813714, 0.13679205926397994, 0.50396496117640877, 0.54798355691567613, 0.37642896917099616, 0.37017796580840234]
-
-CST_full = [-0.17200255338600826, -0.13744743777735921, -0.24288986290945222, 0.15085289615063024, 0.20650016452789369, 0.35540642522188848, 0.32797634888819488, 0.2592276816645861,
-        -0.19600050454371795, -0.28861738331958697, -0.20594891135118523, 0.19143138186871009, 0.22876347660120994, 0.39940768357615447, 0.28896745336793572, 0.29519782561050112,
-        -0.27413320446357803, -0.40701949670950271, -0.29237424992338562, 0.27867844397438357, 0.23582783854698663, 0.43718573158380936, 0.25389099250498309, 0.31090780344061775,
-        -0.29817561716727448, -0.67909473119918973, -0.15737231648880162, 0.12798260780188203, 0.2842322211249545, 0.46026650967959087, 0.21705062978922526, 0.33758303223369945,
-        -0.38027535114760153, -0.75920832612723133, -0.21834261746205941, 0.086359012110824224, 0.38364567865371835, 0.48445264573011815, 0.26999944648962521, 0.34675843509167931,
-        -0.49209940079930325, -0.72861624849999296, -0.38147646962813714, 0.13679205926397994, 0.50396496117640877, 0.54798355691567613, 0.37642896917099616, 0.37017796580840234]
-
-CST = [[wl_6], [wl_5], [wl_4], [wl_3], [wl_2], [wl_1]]
-
-basepath = '5MW_AFFiles' + os.path.sep
-
-# [0.0698478725 0.1539638508]
-# 0.4655650903 0.0925869611
-# 0.7934264659 0.0548655175
-# 0.2826711866 0.0607062522
-# 0.517768895 0.1425374017
-afinit = CCAirfoil.initFromAerodynFile
-afinit2 = CCAirfoil.initFromCST  # just for shorthand
-# load all airfoils
-airfoil_types = [0]*8
-airfoil_types[0] = afinit(basepath + 'Cylinder1.dat')
-airfoil_types[1] = afinit(basepath + 'Cylinder2.dat')
-airfoil_analysis_options = dict(AirfoilParameterization='CST', CFDorXFOIL='CFD', FDorCS='FD', iterations=20000, processors=32, FreeFormDesign=True)
-
-for i in range(len(airfoil_types)-2):
-    airfoil_types[i+2] = afinit2(CST[i], airfoil_analysis_options['CFDorXFOIL'], airfoil_analysis_options['processors'], airfoil_analysis_options['iterations'])
-
-# place at appropriate radial stations
-af_idx = [0, 0, 1, 2, 3, 3, 4, 5, 5, 6, 6, 7, 7, 7, 7, 7, 7]
-
-af = [0]*17
-for i in range(17):
-    af[i] = airfoil_types[af_idx[i]]
-
-# CST_full_2 = np.zeros(len(CST_full))
-# for i in range(len(CST_full_2)):
-#     CST_full_2[i] = CST_full[i]
-
-# CST_full = np.zeros((naero, 8))
-# for i in range(naero):
-#     for j in range(8):
-#         CST_full[i][j] = CST[af_idx[i]][0][j]
-# CST = CST_full.reshape(naero, 1, 8)
-<<<<<<< HEAD
+
 # airfoil_analysis_options = dict(AirfoilParameterization='CST', CFDorXFOIL='XFOIL', FDorCS='CS', iterations=20, processors=0)
-=======
->>>>>>> a637d224da01e52cc4766ffc67a455b6d4ea8ac2
-# airfoil_analysis_options = dict(AirfoilParameterization='CST', CFDorXFOIL='Files', FDorCS='CS', iterations=20, processors=0)
-
-
-# rotor['rotor.airfoil_files'] = af  # (List): names of airfoil file
-rotor['rotor.airfoil_parameterization'] = np.array(CST)  # (List): names of airfoil file
-rotor['rotor.airfoil_analysis_options'] = airfoil_analysis_options  # (List): names of airfoil file
-rotor['rotor.airfoil_files'] = np.array(af) # np.array(af)  # (List): names of airfoil file
-
->>>>>>> a4258712
+
 # ----------------------
 
 # === atmosphere ===
