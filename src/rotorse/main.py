# from __future__ import print_function

from openmdao.api import Problem, SqliteRecorder
from openmdao.drivers.pyoptsparse_driver import pyOptSparseDriver
import numpy as np
from rotor import RotorSE
import os
import matplotlib.pyplot as plt
from precomp import Orthotropic2DMaterial, CompositeSection, Profile
from ccblade import CCAirfoil
import time
from airfoil_parameterization import AirfoilAnalysis

rotor = Problem()

# === airfoil parameters ===
# airfoilOptions = dict(AnalysisMethod='CFD', AirfoilParameterization='CST', DirectSpline=True,
#                                 CFDOptions=dict(iterations=5000, processors=64, configFile='discrete_check.cfg', computeAirfoilsInParallel=True, CFDGradType='AutoDiff'),
#                                 GradientOptions=dict(ComputeGradient=True, ComputeAirfoilGradients=False),
#                                 SplineOptions=dict(AnalysisMethod='XFOIL', maxDirectAoA=180, alphas=np.linspace(-5, 15, 10), Re=1e6, cd_max=1.5,
#                                                    correction3D=False, r_over_R=0.5, chord_over_r=0.15, tsr=7.55),
#                                 PrecomputationalOptions=dict(AirfoilParameterization='Blended', numAirfoilsToCompute=10, tcMax=0.42, tcMin=0.13))

airfoilOptions = dict(AnalysisMethod='Data', AirfoilParameterization='Precomputational', DirectSpline=True,
                                CFDOptions=dict(iterations=5000, processors=64, configFile='discrete_check.cfg', computeAirfoilsInParallel=True, CFDGradType='AutoDiff'),
                                GradientOptions=dict(ComputeGradient=True, ComputeAirfoilGradients=True),
                                SplineOptions=dict(AnalysisMethod='XFOIL', maxDirectAoA=180, alphas=np.linspace(-5, 15, 10), Re=1e6, cd_max=1.5,
                                                   correction3D=False, r_over_R=0.5, chord_over_r=0.15, tsr=7.55),
<<<<<<< HEAD
                                PrecomputationalOptions=dict(AirfoilParameterization='TC', numAirfoilsToCompute=10, tcMax=0.42, tcMin=0.13))
=======
                                PrecomputationalOptions=dict(AirfoilParameterization='Blended', numAirfoilsToCompute=11, tcMax=0.42, tcMin=0.13))
>>>>>>> 10b9d83e


########### Airfoil Options ###########
# AnalysisMethod = None, 'XFOIL', 'CFD', 'Files', AirfoilParameterization = None, 'CST', 'Precomputational', 'NACA'
# CFDOptions: iterations = max iterations of CFD, processors = number of processors available to use, configFile = SU2 config file in AirfoilAnalysisFiles, computeAirfoilsInParallel = whether or not to compute multiple airfoils in parallel
# GradientOptions: ComputeGradient = whether or not to compute gradients in CCBlade, ComputeAirfoilGradients = whether or not to calculate airfoil parameterization gradients, fd_step = finite difference step size, cs_step = complex step size
# SplineOptions: AnalysisMethod: 'XFOIL', 'CFD', maxDirectAoA: deg at which spline takes over, alphas: alphas to use to compute spline, Re: Reynolds number to compute spline
# PrecomputationalOptions: AirfoilParameterization = 'TC' (thickness-to-chord ratio), 'Blended' (thickness-to-chord ratio with blended airfoil families)
# CFDGradType='AutoDiff', 'FiniteDiff', 'ContAdjoint'

# Create name for optimization files
if airfoilOptions['GradientOptions']['ComputeAirfoilGradients']:
    opt_type ='FreeForm'
else:
    opt_type = 'Conventional'
if airfoilOptions['AirfoilParameterization'] == 'Precomputational':
        airfoil_param = airfoilOptions['AirfoilParameterization'] + '_' + airfoilOptions['PrecomputationalOptions']['AirfoilParameterization']
else:
        airfoil_param = airfoilOptions['AirfoilParameterization']
<<<<<<< HEAD
other = '6_23_44'
=======
<<<<<<< HEAD
other = '6_21_wind9'
description = airfoilOptions['AnalysisMethod'] + '_' + airfoil_param + '_' + opt_type + '_' + other

=======
other = '6_16_5'
>>>>>>> 10b9d83e
if airfoilOptions['AnalysisMethod'] is not None:
    description = airfoilOptions['AnalysisMethod'] + '_' + airfoil_param + '_' + opt_type + '_' + other
else:
    description = ''
>>>>>>> 3f009ff9a0ee35e2be49ffea919be0cfa56e2154
## SETUP OPTIMIZATION
rotor.driver = pyOptSparseDriver()
rotor.driver.options['optimizer'] = 'SNOPT'
rotor.driver.opt_settings['Print file'] = os.path.join(os.path.dirname(os.path.realpath(__file__)), 'SNOPToutputs') + os.sep + 'SNOPT_print_' + description +'.out'
rotor.driver.opt_settings['Summary file'] = os.path.join(os.path.dirname(os.path.realpath(__file__)), 'SNOPToutputs') + os.sep + 'SNOPT_summary_' + description +'.out'
<<<<<<< HEAD
rotor.driver.opt_settings['Major optimality tolerance'] = 5e-4
rotor.driver.opt_settings['Verify level'] = -1 # 3
=======
<<<<<<< HEAD
rotor.driver.opt_settings['Major optimality tolerance'] = 5e-4
#rotor.driver.opt_settings['Verify level'] = 3
=======
rotor.driver.opt_settings['Major feasibility tolerance'] = 5e-4
# rotor.driver.opt_settings['Verify level'] = 3
>>>>>>> 3f009ff9a0ee35e2be49ffea919be0cfa56e2154
>>>>>>> 10b9d83e
recorder = SqliteRecorder(os.path.join(os.path.dirname(os.path.realpath(__file__)), 'SNOPToutputs') + os.sep + 'recorder_' + description +'.sql')
recorder.options['record_params'] = True
recorder.options['record_metadata'] = True
rotor.driver.add_recorder(recorder)

## Setup design variables and objective
rotor.driver.add_objective('obj')

rotor.driver.add_desvar('r_max_chord', lower=0.1, upper=0.5)#, scaler=0.1113567)
<<<<<<< HEAD
rotor.driver.add_desvar('chord_sub', lower=1.3, upper=5.3 , scaler=0.25)#, scaler=np.asarray([0.02234462, 0.002056 ,  0.02063628 , 0.00910857])) # scaler=np.asarray([0.1, 0.005, 0.1, 0.1]))
rotor.driver.add_desvar('theta_sub', lower=-10.0, upper=19.0, scaler=0.25)#, scaler=np.asarray([0.00304422,  0.02875508,  0.01657161,  0.00333825]))#, scaler=0.1)
rotor.driver.add_desvar('control:tsr', lower=3.0, upper=9.0, scaler=0.1)#, scaler=0.00071386*100.) #scaler=0.01)
=======
rotor.driver.add_desvar('chord_sub', lower=1.3, upper=5.3 , scaler=0.1)#, scaler=np.asarray([0.02234462, 0.002056 ,  0.02063628 , 0.00910857])) # scaler=np.asarray([0.1, 0.005, 0.1, 0.1]))
rotor.driver.add_desvar('theta_sub', lower=-10.0, upper=30.0, scaler=0.1)#, scaler=np.asarray([0.00304422,  0.02875508,  0.01657161,  0.00333825]))#, scaler=0.1)
rotor.driver.add_desvar('control:tsr', lower=3.0, upper=14.0, scaler=0.1)#, scaler=0.00071386*100.) #scaler=0.01)
>>>>>>> 10b9d83e
rotor.driver.add_desvar('sparT', lower=0.005, upper=0.2)#, scaler=dsparT)
rotor.driver.add_desvar('teT', lower=0.005, upper=0.2)#, scaler=dteT)

### Setup free form optimization
num_airfoils = 6
if airfoilOptions['AirfoilParameterization'] == 'CST':
    airfoils_dof = 8
    lower = np.ones((num_airfoils,airfoils_dof))*[[-0.6, -0.76, -0.4, -0.25, 0.13, 0.16, 0.13, 0.1],[-0.6, -0.76, -0.4, -0.25, 0.13, 0.16, 0.13, 0.1],[-0.6, -0.76, -0.4, -0.25, 0.13, 0.16, 0.13, 0.1],
                            [-0.6, -0.76, -0.4, -0.25, 0.13, 0.16, 0.13, 0.1],[-0.6, -0.76, -0.4, -0.25, 0.13, 0.16, 0.13, 0.1],[-0.3, -0.36, -0.3, -0.25, 0.13, 0.16, 0.13, 0.1]]
    upper = np.ones((num_airfoils,airfoils_dof))*[[-0.13, -0.16, -0.13, 0.15, 0.55, 0.55, 0.4, 0.4],[-0.13, -0.16, -0.13, 0.15, 0.55, 0.55, 0.4, 0.4],[-0.13, -0.16, -0.13, 0.15, 0.55, 0.55, 0.4, 0.4],
                            [-0.13, -0.16, -0.13, 0.28, 0.55, 0.55, 0.4, 0.4],[-0.13, -0.16, -0.13, 0.20, 0.55, 0.55, 0.4, 0.4],[-0.10, -0.13, -0.10, 0.2, 0.4, 0.45, 0.4, 0.4]]
    scaler_airfoilparam = 20 #np.ones((num_airfoils,airfoils_dof))
    # scaler_airfoilparam[1][4],scaler_airfoilparam[1][5],scaler_airfoilparam[1][7],scaler_airfoilparam[2][3], scaler_airfoilparam[2][1] = 20, 20, 20, 0.1, 10
elif airfoilOptions['AirfoilParameterization'] == 'Precomputational':
    tcMax = airfoilOptions['PrecomputationalOptions']['tcMax']
    tcMin = airfoilOptions['PrecomputationalOptions']['tcMin']
    tcMin = 0.1775
    if airfoilOptions['PrecomputationalOptions']['AirfoilParameterization'] == 'Blended':
        airfoils_dof = 2

        lower = np.ones((num_airfoils,airfoils_dof))*[[tcMin, 0.], [tcMin, 0.], [tcMin, 0.], [tcMin, 0.], [tcMin, 0.], [tcMin, 0.]]
        upper = np.ones((num_airfoils,airfoils_dof))*[[tcMax, 1.], [tcMax, 1.], [tcMax, 1.], [tcMax, 1.], [tcMax, 1.], [tcMax, 1.]]
        scaler_airfoilparam = np.asarray(np.ones((num_airfoils,airfoils_dof))*np.asarray([5, 1])).flatten()
<<<<<<< HEAD
        scaler_airfoilparam = 10 #np.ones(12)
        #for w in range(6):
        #    scaler_airfoilparam[2*w] = 10
        #    scaler_airfoilparam[2*w+1] = 0.1
=======
        scaler_airfoilparam = 1.0
>>>>>>> 10b9d83e
    else:
        airfoils_dof = 1
        lower = tcMin
        upper = tcMax
        scaler_airfoilparam = 5
else:
    print "Setting default airfoil parameterization bounds"
    lower = None
    upper = None
    scaler_airfoilparam = 1
# scaler_airfoilparam = 10 #np.ones(48)
rotor.driver.add_desvar('airfoil_parameterization', lower=lower, upper=upper, scaler=scaler_airfoilparam)

## Setup constraints
rotor.driver.add_constraint('con_strain_spar', lower=-1.0, upper=1.0)  # rotor strain sparL
rotor.driver.add_constraint('con_strainU_te', lower=-1.0, upper=1.0)  # rotor strain teL
rotor.driver.add_constraint('con_strainL_te', upper=1.0)
rotor.driver.add_constraint('con_eps_spar', upper=0.0)  # rotor buckling spar
rotor.driver.add_constraint('con_eps_te', upper=0.0)  # rotor buckling te
#rotor.driver.add_constraint('con_freq', lower=0.0)  # flap/edge freq
if airfoilOptions['AirfoilParameterization'] == 'CST':
    rotor.driver.add_constraint('con_afp', lower=0.03)  # To prevent overlapping airfoils shapes
elif airfoilOptions['AirfoilParameterization'] == 'Precomputational':
    rotor.driver.add_constraint('con_afp', lower=0.005)#175)#75)  # To prevent overlapping airfoils shapes
rotor.driver.add_constraint('obj', lower=5) # To insure that COE does not go negative with negative AEP
rotor.driver.add_constraint('con_power', lower=0.0)#, scaler=1e-6)
<<<<<<< HEAD
rotor.driver.add_constraint('con_thrust', upper=0.73)#37) # Constrain to scaled initial thrust so that other components of turbine remain constant
=======
rotor.driver.add_constraint('con_thrust', upper=0.690) # Constrain to scaled initial thrust so that other components of turbine remain constant

>>>>>>> 10b9d83e

print "Setting up RotorSE...\n"
initial_aero_grid = np.array([0.02222276, 0.06666667, 0.11111057, 0.16666667, 0.23333333, 0.3, 0.36666667,
    0.43333333, 0.5, 0.56666667, 0.63333333, 0.7, 0.76666667, 0.83333333, 0.88888943, 0.93333333,
    0.97777724])  # (Array): initial aerodynamic grid on unit radius
initial_str_grid = np.array([0.0, 0.00492790457512, 0.00652942887106, 0.00813095316699, 0.00983257273154,
    0.0114340970275, 0.0130356213234, 0.02222276, 0.024446481932, 0.026048006228, 0.06666667, 0.089508406455,
    0.11111057, 0.146462614229, 0.16666667, 0.195309105255, 0.23333333, 0.276686558545, 0.3, 0.333640766319,
    0.36666667, 0.400404310407, 0.43333333, 0.5, 0.520818918408, 0.56666667, 0.602196371696, 0.63333333,
    0.667358391486, 0.683573824984, 0.7, 0.73242031601, 0.76666667, 0.83333333, 0.88888943, 0.93333333, 0.97777724,
    1.0])  # (Array): initial structural grid on unit radius
naero = len(initial_aero_grid)
nstr = len(initial_str_grid)
npower = 5  # 20
rotor.root = RotorSE(naero, nstr, npower, num_airfoils, airfoils_dof)
rotor.setup(check=False)

# === blade grid ===
rotor['initial_aero_grid'] = initial_aero_grid
rotor['initial_str_grid'] = initial_str_grid
rotor['idx_cylinder_aero'] = 3  # (Int): first idx in r_aero_unit of non-cylindrical section, constant twist inboard of here
rotor['idx_cylinder_str'] = 14  # (Int): first idx in r_str_unit of non-cylindrical section
rotor['hubFraction'] = 0.025  # (Float): hub location as fraction of radius
# ------------------

# === blade geometry ===
rotor['r_aero'] = np.array([0.02222276, 0.06666667, 0.11111057, 0.2, 0.23333333, 0.3, 0.36666667, 0.43333333,
    0.5, 0.56666667, 0.63333333, 0.64, 0.7, 0.83333333, 0.88888943, 0.93333333,
    0.97777724])  # (Array): new aerodynamic grid on unit radius
rotor['r_max_chord'] = 0.23577  # (Float): location of max chord on unit radius
rotor['chord_sub'] = np.array([3.2612, 4.5709, 3.3178, 1.4621])  # (Array, m): chord at control points. defined at hub, then at linearly spaced locations from r_max_chord to tip
rotor['theta_sub'] = np.array([13.2783, 7.46036, 2.89317, -0.0878099])  # (Array, deg): twist at control points.  defined at linearly spaced locations from r[idx_cylinder] to tip
rotor['precurve_sub'] = np.array([0.0, 0.0, 0.0])  # (Array, m): precurve at control points.  defined at same locations at chord, starting at 2nd control point (root must be zero precurve)
# rotor['delta_precurve_sub'] = np.array([0.0, 0.0, 0.0])  # (Array, m): adjustment to precurve to account for curvature from loading
rotor['sparT'] = np.array([0.05, 0.047754, 0.045376, 0.031085, 0.0061398])  # (Array, m): spar cap thickness parameters
rotor['teT'] = np.array([0.1, 0.09569, 0.06569, 0.02569, 0.00569])  # (Array, m): trailing-edge thickness parameters
rotor['bladeLength'] = 61.5  # (Float, m): blade length (if not precurved or swept) otherwise length of blade before curvature
# rotor['delta_bladeLength'] = 0.0  # (Float, m): adjustment to blade length to account for curvature from loading
rotor['precone'] = 2.5  # (Float, deg): precone angle
rotor['tilt'] = 0.0 # 5.0  # (Float, deg): shaft tilt
rotor['yaw'] = 0.0  # (Float, deg): yaw error
rotor['nBlades'] = 3  # (Int): number of blades
# ------------------

af_idx = [0, 0, 1, 2, 3, 3, 4, 5, 5, 6, 6, 7, 7, 7, 7, 7, 7]
af_str_idx = [0, 0, 0, 0, 0, 0, 0, 0, 0, 0, 0, 0, 1, 1, 2, 2, 3, 3, 3, 3, 4, 4, 5, 5, 5, 5, 6, 6, 6, 6, 7, 7, 7, 7, 7, 7, 7, 7]
rotor['af_idx'] = np.asarray(af_idx)
rotor['af_str_idx'] = np.asarray(af_str_idx)
basepath = os.path.join(os.path.dirname(os.path.realpath(__file__)), '5MW_AFFiles/')

if airfoilOptions['AnalysisMethod'] == None:
    # === airfoil files ===
    airfoil_types = [0]*8
    # airfoil_types[0] = os.path.join(basepath, 'Cylinder1.dat')
    # airfoil_types[1] = os.path.join(basepath, 'Cylinder2.dat')
    # airfoil_types[2] = os.path.join(basepath, 'DU40_A17.dat')
    # airfoil_types[3] = os.path.join(basepath, 'DU35_A17.dat')
    # airfoil_types[4] = os.path.join(basepath, 'DU30_A17.dat')
    # airfoil_types[5] = os.path.join(basepath, 'DU25_A17.dat')
    # airfoil_types[6] = os.path.join(basepath, 'DU21_A17.dat')
    # airfoil_types[7] = os.path.join(basepath, 'NACA64_A17.dat')

    airfoil_types[0] = os.path.join(basepath, 'Cylinder1.dat')
    airfoil_types[1] = os.path.join(basepath, 'Cylinder2.dat')
    airfoil_types[2] = os.path.join(basepath, 'DU40_A17')
    airfoil_types[3] = os.path.join(basepath, 'DU35_A17')
    airfoil_types[4] = os.path.join(basepath, 'DU30_A17')
    airfoil_types[5] = os.path.join(basepath, 'DU25_A17')
    airfoil_types[6] = os.path.join(basepath, 'DU21_A17')
    airfoil_types[7] = os.path.join(basepath, 'NACA64_A17')

    # place at appropriate radial stations
    n = len(af_idx)
    af = [0]*n
    for i in range(n):
        af[i] = airfoil_types[af_idx[i]]
    airfoil_parameterization = np.zeros((num_airfoils, airfoils_dof))
else:
    if airfoilOptions['AirfoilParameterization'] == 'Precomputational':
        # Settings for precomputational methods
        if airfoilOptions['AnalysisMethod'] == 'Files':
            # Airfoil data files
            # Corresponding to blended airfoil family factor of 0.0
            baseAirfoilsData0 = [0]*5
            baseAirfoilsData0[0] = os.path.join(basepath, 'DU40_A17')
            baseAirfoilsData0[1] = os.path.join(basepath, 'DU35_A17')
            baseAirfoilsData0[2] = os.path.join(basepath, 'DU30_A17')
            baseAirfoilsData0[3] = os.path.join(basepath, 'DU25_A17')
            baseAirfoilsData0[4] = os.path.join(basepath, 'DU21_A17')
            # Corresponding to blended airfoil family factor of 1.0
            baseAirfoilsData1 = [0]*1
            baseAirfoilsData1[0] = os.path.join(basepath, 'NACA64_A17')
            airfoilOptions['PrecomputationalOptions']['BaseAirfoilsData0'] = baseAirfoilsData0
            airfoilOptions['PrecomputationalOptions']['BaseAirfoilsData1'] = baseAirfoilsData1
            # airfoilOptions['PrecomputationalOptions']['precomp_idx'] = [0.405, 0.35, 0.30, 0.25, 0.21, 0.18]
            # Corresponding to blended airfoil family factor of 0.0
            baseAirfoilsCoordindates0 = [0]*5
            baseAirfoilsCoordindates0[0] = os.path.join(basepath, 'DU40.dat')
            baseAirfoilsCoordindates0[1] = os.path.join(basepath, 'DU35.dat')
            baseAirfoilsCoordindates0[2] = os.path.join(basepath, 'DU30.dat')
            baseAirfoilsCoordindates0[3] = os.path.join(basepath, 'DU25.dat')
            baseAirfoilsCoordindates0[4] = os.path.join(basepath, 'DU21.dat')
            # Corresponding to blended airfoil family factor of 1.0
            baseAirfoilsCoordindates1 = [0]*1
            baseAirfoilsCoordindates1[0] = os.path.join(basepath, 'NACA64.dat')
            airfoilOptions['PrecomputationalOptions']['BaseAirfoilsCoordinates0'] = baseAirfoilsCoordindates0
            airfoilOptions['PrecomputationalOptions']['BaseAirfoilsCoordinates1'] = baseAirfoilsCoordindates1

        else:
            # Airfoil coordinate files
            # Corresponding to blended airfoil family factor of 0.0
            baseAirfoilsCoordindates0 = [0]*5
            baseAirfoilsCoordindates0[0] = os.path.join(basepath, 'DU40.dat')
            baseAirfoilsCoordindates0[1] = os.path.join(basepath, 'DU35.dat')
            baseAirfoilsCoordindates0[2] = os.path.join(basepath, 'DU30.dat')
            baseAirfoilsCoordindates0[3] = os.path.join(basepath, 'DU25.dat')
            baseAirfoilsCoordindates0[4] = os.path.join(basepath, 'DU21.dat')
            # Corresponding to blended airfoil family factor of 1.0
            baseAirfoilsCoordindates1 = [0]*1
            baseAirfoilsCoordindates1[0] = os.path.join(basepath, 'NACA64.dat')
            airfoilOptions['PrecomputationalOptions']['BaseAirfoilsCoordinates0'] = baseAirfoilsCoordindates0
            airfoilOptions['PrecomputationalOptions']['BaseAirfoilsCoordinates1'] = baseAirfoilsCoordindates1
        if airfoilOptions['PrecomputationalOptions']['AirfoilParameterization'] == 'Blended':
            # Specify precomputational airfoil shapes starting point
            airfoil_parameterization = np.asarray([[0.404458, 0.0], [0.349012, 0.0], [0.29892, 0.0], [0.251105, 0.0], [0.211299, 0.0], [0.179338, 1.0]])
<<<<<<< HEAD
            airfoil_parameterization = np.asarray([[ 0.39654312,  0.        ],
                                     [ 0.29664731,  0.        ],
                                     [ 0.26664731,  0.        ],
                                     [ 0.23664731,  0.        ],
                                     [ 0.20664731 , 0.        ],
                                     [ 0.17664731 , 1.0]])
            #airfoil_parameterization = np.asarray([[0.404458, 1.0], [0.349012, 1.0], [0.29892, 1.0], [0.251105, 1.0], [0.211299, 1.0], [0.179338, 1.0]])
            #airfoil_parameterization = np.asarray([[0.419, 0.5], [0.38, 0.5], [0.35, 0.5], [0.32, 0.5], [0.30, 0.5], [0.24, 0.5]])
=======
            #airfoil_parameterization = np.asarray([[0.404458, 0.1], [0.349012, 0.2], [0.29892, 0.2], [0.251105, 0.3], [0.211299, 0.1], [0.179338, 0.5]])
>>>>>>> 10b9d83e
        else:
            airfoil_parameterization = np.asarray([[0.404458], [0.349012], [0.29892], [0.251105], [0.211299], [0.179338]])
            airfoil_parameterization = np.asarray([[ 0.39654312],
                         [ 0.29664731 ],
                         [ 0.26664731  ],
                         [ 0.23664731       ],
                         [ 0.20664731      ],
                         [ 0.17664731]])
            airfoilOptions['PrecomputationalOptions']['AirfoilFamilySpecification'] = [0., 0., 0., 0., 0., 1.]
        # Generate precomputational model
        print "Generating precomputational model"
        time0 = time.time()
        afanalysis = AirfoilAnalysis(None, airfoilOptions)
        print "Precomputational model generation complete in ", time.time() - time0, " seconds."
        af_precomp_init = CCAirfoil.initFromPrecomputational

    elif airfoilOptions['AirfoilParameterization'] == 'NACA':
        af_freeform_init = CCAirfoil.initFromFreeForm
        airfoil_parameterization = np.asarray([[2440], [2435], [2430], [2425], [2421], [2418]])

    elif airfoilOptions['AirfoilParameterization'] == 'CST':
        af_freeform_init = CCAirfoil.initFromFreeForm
        airfoil_parameterization = np.asarray([[-0.49209940079930325, -0.72861624849999296, -0.38147646962813714, 0.13679205926397994, 0.50396496117640877, 0.54798355691567613, 0.37642896917099616, 0.37017796580840234],
                                           [-0.38027535114760153, -0.75920832612723133, -0.21834261746205941, 0.086359012110824224, 0.38364567865371835, 0.48445264573011815, 0.26999944648962521, 0.34675843509167931],
                                           [-0.29817561716727448, -0.67909473119918973, -0.15737231648880162, 0.12798260780188203, 0.2842322211249545, 0.46026650967959087, 0.21705062978922526, 0.33758303223369945],
                                           [-0.27413320446357803, -0.40701949670950271, -0.29237424992338562, 0.27867844397438357, 0.23582783854698663, 0.43718573158380936, 0.25389099250498309, 0.31090780344061775],
                                           [-0.19600050454371795, -0.28861738331958697, -0.20594891135118523, 0.19143138186871009, 0.22876347660120994, 0.39940768357615447, 0.28896745336793572, 0.29519782561050112],
                                           [-0.17200255338600826, -0.13744743777735921, -0.24288986290945222, 0.15085289615063024, 0.20650016452789369, 0.35540642522188848, 0.32797634888819488, 0.2592276816645861]])
    else:
        raise ValueError("Error. Please specify AirfoilParameterization parameter.")

    # load all airfoils
    af_nonairfoil_init = CCAirfoil.initFromInput
    non_airfoils_idx = 2
    airfoil_types = [0]*(num_airfoils+non_airfoils_idx)
    non_airfoils_alphas, non_airfoils_cls, non_airfoils_cds = [-180.0, 0.0, 180.0], [0.0, 0.0, 0.0], [[0.5, 0.5, 0.5],[0.35, 0.35, 0.35]]
<<<<<<< HEAD
    #afanalysis.plotPreCompModel(splineNum=1, bem=True)
=======
>>>>>>> 10b9d83e
    print "Generating initial airfoil data..."
    for i in range(len(airfoil_types)):
        if i < non_airfoils_idx:
            airfoil_types[i] = af_nonairfoil_init(non_airfoils_alphas, airfoilOptions['SplineOptions']['Re'], non_airfoils_cls, non_airfoils_cds[i], non_airfoils_cls)
        else:
            if airfoilOptions['AirfoilParameterization'] != 'Precomputational':
                time0 = time.time()
                airfoil_types[i] = af_freeform_init(airfoil_parameterization[i-2], airfoilOptions, airfoilNum=i-2)
                print "Airfoil ", str(i+1-2), " data generation complete in ", time.time() - time0, " seconds."
            else:
                airfoil_types[i] = af_precomp_init(airfoil_parameterization[i-2], airfoilOptions, afanalysis, airfoilNum=i-2)
    print "Finished generating initial airfoil data.\n"

    af = [0]*naero
    for i in range(len(af)):
        af[i] = airfoil_types[af_idx[i]]

if airfoil_parameterization.shape[0] != num_airfoils and airfoil_parameterization.shape[1] != airfoils_dof:
    raise ValueError("Error in airfoil number specification or degrees of freedom for airfoil parameterization.")
rotor['airfoil_parameterization'] = airfoil_parameterization
rotor['airfoil_files'] = np.array(af) # (List): names of airfoil file
rotor['airfoilOptions'] = airfoilOptions  # (List): names of airfoil file
# ----------------------

# === atmosphere ===
rotor['rho'] = 1.225  # (Float, kg/m**3): density of air
rotor['mu'] = 1.81206e-5  # (Float, kg/m/s): dynamic viscosity of air
rotor['shearExp'] = 0.0 #0.2  # (Float): shear exponent
rotor['hubHt'] = np.array([90.0])  # (Float, m): hub height
rotor['turbine_class'] = 'I'  # (Enum): IEC turbine class
rotor['turbulence_class'] = 'B'  # (Enum): IEC turbulence class class
rotor['cdf_reference_height_wind_speed'] = np.array([90.0])  # (Float): reference hub height for IEC wind speed (used in CDF calculation)
rotor['g'] = 9.81  # (Float, m/s**2): acceleration of gravity
# ----------------------

# === control ===
rotor['control:Vin'] = 3.0  # (Float, m/s): cut-in wind speed
rotor['control:Vout'] = 25.0  # (Float, m/s): cut-out wind speed
rotor['control:ratedPower'] = 5e6  # (Float, W): rated power
rotor['control:minOmega'] = 0.0  # (Float, rpm): minimum allowed rotor rotation speed
rotor['control:maxOmega'] = 12.0  # (Float, rpm): maximum allowed rotor rotation speed
rotor['control:tsr'] = 7.55  # (Float): tip-speed ratio in Region 2 (should be optimized externally)
rotor['control:pitch'] = 0.0  # (Float, deg): pitch angle in region 2 (and region 3 for fixed pitch machines)
rotor['pitch_extreme'] = 0.0  # (Float, deg): worst-case pitch at survival wind condition
rotor['azimuth_extreme'] = 0.0  # (Float, deg): worst-case azimuth at survival wind condition
rotor['VfactorPC'] = 0.7  # (Float): fraction of rated speed at which the deflection is assumed to representative throughout the power curve calculation
# ----------------------

# === aero and structural analysis options ===
rotor['nSector'] = 1 #4 # (Int): number of sectors to divide rotor face into in computing thrust and power
rotor['npts_coarse_power_curve'] = npower #20  # (Int): number of points to evaluate aero analysis at
rotor['npts_spline_power_curve'] = 200  # (Int): number of points to use in fitting spline to power curve
rotor['AEP_loss_factor'] = 1.0  # (Float): availability and other losses (soiling, array, etc.)
rotor['drivetrainType'] = 'geared'  # (Enum)
rotor['nF'] = 5  # (Int): number of natural frequencies to compute
rotor['dynamic_amplication_tip_deflection'] = 1.35  # (Float): a dynamic amplification factor to adjust the static deflection calculation
# ----------------------
rotor['weibull_shape'] = 2.0
# === materials and composite layup  ===
basepath = os.path.join(os.path.dirname(os.path.realpath(__file__)), '5MW_PreCompFiles')
materials = Orthotropic2DMaterial.listFromPreCompFile(os.path.join(basepath, 'materials.inp'))
ncomp = len(rotor['initial_str_grid'])
upper = [0]*ncomp
lower = [0]*ncomp
webs = [0]*ncomp
profile = [0]*ncomp
rotor['leLoc'] = np.array([0.5, 0.5, 0.5, 0.5, 0.5, 0.5, 0.5, 0.5, 0.498, 0.497, 0.465, 0.447, 0.43, 0.411,
    0.4, 0.4, 0.4, 0.4, 0.4, 0.4, 0.4, 0.4, 0.4, 0.4, 0.4, 0.4, 0.4, 0.4, 0.4, 0.4, 0.4, 0.4, 0.4, 0.4,
    0.4, 0.4, 0.4, 0.4])    # (Array): array of leading-edge positions from a reference blade axis (usually blade pitch axis). locations are normalized by the local chord length. e.g. leLoc[i] = 0.2 means leading edge is 0.2*chord[i] from reference axis.  positive in -x direction for airfoil-aligned coordinate system
rotor['sector_idx_strain_spar'] = [2]*ncomp  # (Array): index of sector for spar (PreComp definition of sector)
rotor['sector_idx_strain_te'] = [3]*ncomp  # (Array): index of sector for trailing-edge (PreComp definition of sector)
web1 = np.array([-1.0, -1.0, -1.0, -1.0, -1.0, -1.0, -1.0, 0.4114, 0.4102, 0.4094, 0.3876, 0.3755, 0.3639, 0.345, 0.3342, 0.3313, 0.3274, 0.323, 0.3206, 0.3172, 0.3138, 0.3104, 0.307, 0.3003, 0.2982, 0.2935, 0.2899, 0.2867, 0.2833, 0.2817, 0.2799, 0.2767, 0.2731, 0.2664, 0.2607, 0.2562, 0.1886, -1.0])
web2 = np.array([-1.0, -1.0, -1.0, -1.0, -1.0, -1.0, -1.0, 0.5886, 0.5868, 0.5854, 0.5508, 0.5315, 0.5131, 0.4831, 0.4658, 0.4687, 0.4726, 0.477, 0.4794, 0.4828, 0.4862, 0.4896, 0.493, 0.4997, 0.5018, 0.5065, 0.5101, 0.5133, 0.5167, 0.5183, 0.5201, 0.5233, 0.5269, 0.5336, 0.5393, 0.5438, 0.6114, -1.0])
web3 = np.array([-1.0, -1.0, -1.0, -1.0, -1.0, -1.0, -1.0, -1.0, -1.0, -1.0, -1.0, -1.0, -1.0, -1.0, 1.0, 1.0, 1.0, 1.0, 1.0, 1.0, 1.0, 1.0, 1.0, 1.0, 1.0, 1.0, 1.0, 1.0, -1.0, -1.0, -1.0, -1.0, -1.0, -1.0, -1.0, -1.0, -1.0, -1.0])
rotor['chord_str_ref'] = np.array([3.2612, 3.3100915356, 3.32587052924, 3.34159388653, 3.35823798667, 3.37384375335,
    3.38939112914, 3.4774055542, 3.49839685, 3.51343645709, 3.87017220335, 4.04645623801, 4.19408216643,
     4.47641008477, 4.55844487985, 4.57383098262, 4.57285771934, 4.51914315648, 4.47677655262, 4.40075650022,
     4.31069949379, 4.20483735936, 4.08985563932, 3.82931757126, 3.74220276467, 3.54415796922, 3.38732428502,
     3.24931446473, 3.23421422609, 3.22701537997, 3.21972125648, 3.08979310611, 2.95152261813, 2.330753331,
     2.05553464181, 1.82577817774, 1.5860853279, 1.4621])  # (Array, m): chord distribution for reference section, thickness of structural layup scaled with reference thickness (fixed t/c not true for this case)
rotor['thick_str_ref'] = np.array([0, 0, 0, 0, 0, 0, 0, 0, 0, 0, 0, 0, 1, 1, 0.404457084248, 0.404457084248,
                                   0.349012780126, 0.349012780126, 0.349012780126, 0.349012780126, 0.29892003076, 0.29892003076, 0.25110545018, 0.25110545018, 0.25110545018, 0.25110545018,
                                   0.211298863564, 0.211298863564, 0.211298863564, 0.211298863564, 0.17933792591, 0.17933792591, 0.17933792591, 0.17933792591, 0.17933792591, 0.17933792591,
                                   0.17933792591, 0.17933792591])  # (Array, m): airfoil thickness distribution for reference section, thickness of structural layup scaled with reference thickness

for i in range(ncomp):

    webLoc = []
    if web1[i] != -1:
        webLoc.append(web1[i])
    if web2[i] != -1:
        webLoc.append(web2[i])
    if web3[i] != -1:
        webLoc.append(web3[i])

    upper[i], lower[i], webs[i] = CompositeSection.initFromPreCompLayupFile(os.path.join(basepath, 'layup_' + str(i+1) + '.inp'), webLoc, materials)
    profile[i] = Profile.initFromPreCompFile(os.path.join(basepath, 'shape_' + str(i+1) + '.inp'))

rotor['materials'] = np.array(materials)  # (List): list of all Orthotropic2DMaterial objects used in defining the geometry
rotor['upperCS'] = np.array(upper)  # (List): list of CompositeSection objections defining the properties for upper surface
rotor['lowerCS'] = np.array(lower)  # (List): list of CompositeSection objections defining the properties for lower surface
rotor['websCS'] = np.array(webs)  # (List): list of CompositeSection objections defining the properties for shear webs
rotor['profile'] = np.array(profile)  # (List): airfoil shape at each radial position
# --------------------------------------


# === fatigue ===
rotor['rstar_damage'] = np.array([0.000, 0.022, 0.067, 0.111, 0.167, 0.233, 0.300, 0.367, 0.433, 0.500,
    0.567, 0.633, 0.700, 0.767, 0.833, 0.889, 0.933, 0.978])  # (Array): nondimensional radial locations of damage equivalent moments
rotor['Mxb_damage'] = 1e3*np.array([2.3743E+003, 2.0834E+003, 1.8108E+003, 1.5705E+003, 1.3104E+003,
    1.0488E+003, 8.2367E+002, 6.3407E+002, 4.7727E+002, 3.4804E+002, 2.4458E+002, 1.6339E+002,
    1.0252E+002, 5.7842E+001, 2.7349E+001, 1.1262E+001, 3.8549E+000, 4.4738E-001])  # (Array, N*m): damage equivalent moments about blade c.s. x-direction
rotor['Myb_damage'] = 1e3*np.array([2.7732E+003, 2.8155E+003, 2.6004E+003, 2.3933E+003, 2.1371E+003,
    1.8459E+003, 1.5582E+003, 1.2896E+003, 1.0427E+003, 8.2015E+002, 6.2449E+002, 4.5229E+002,
    3.0658E+002, 1.8746E+002, 9.6475E+001, 4.2677E+001, 1.5409E+001, 1.8426E+000])  # (Array, N*m): damage equivalent moments about blade c.s. y-direction
rotor['strain_ult_spar'] = 1.0e-2  # (Float): ultimate strain in spar cap
rotor['strain_ult_te'] = 2500*1e-6 * 2   # (Float): uptimate strain in trailing-edge panels, note that I am putting a factor of two for the damage part only.
rotor['eta_damage'] = 1.35*1.3*1.0  # (Float): safety factor for fatigue
rotor['m_damage'] = 10.0  # (Float): slope of S-N curve for fatigue analysis
rotor['N_damage'] = 365*24*3600*20.0  # (Float): number of cycles used in fatigue analysis  TODO: make function of rotation speed
# ----------------

## XFOIL SEQUENTIAL PRECOMP
# rotor['r_max_chord'] = 0.30594864483
# rotor['chord_sub'] = np.asarray([2.64431191,  4.68831876,  2.93181727,  1.4663922])
# rotor['theta_sub'] =np.asarray([11.22756732,   4.07292633,   2.07397116 , -1.26310705])
# rotor['control:tsr'] = 7.56231791713
# rotor['sparT'] = np.asarray([0.0465602 ,  0.04067914,  0.0424077 ,  0.03058118 , 0.005 ])
# rotor['teT'] = np.asarray([0.06578571,  0.03063708 , 0.01774828, 0.00851841 , 0.005     ])
# rotor['airfoil_parameterization'] = np.asarray([[0.4165], [0.3285], [0.3269], [0.2704], [0.2607], [0.2060]])

## XFOIL SEQUENTIAL FREE-FORM
# rotor['r_max_chord'] = 0.305853750637
# rotor['chord_sub'] = np.asarray([2.65368979,  4.7019722,   2.9144189 ,  1.43591315])
# rotor['theta_sub'] =np.asarray([11.16407188,   4.08841314,   2.03440192 , -1.59038968])
# rotor['control:tsr'] = 7.56454894469
# rotor['sparT'] = np.asarray([0.04356289,  0.04073581 , 0.04169466,  0.0305305,   0.005 ])
# rotor['teT'] = np.asarray([ 0.06508523,  0.03107021,  0.01814533,  0.00902979 , 0.005     ])
# rotor['airfoil_parameterization'] = np.asarray([[-0.48411868, -0.74006757, -0.37450258,  0.14374694,  0.49325893,  0.53275051,   0.37720118,  0.36419747],
#                                                 [-0.37307419, -0.75547518, -0.22526599,  0.12909754,  0.3552338 ,  0.4861 ,  0.24750146,  0.32033204],
#                                                 [-0.30113695, -0.67333271, -0.15302167,  0.13397681,  0.28470387,  0.47014058,   0.22346286,  0.33281683],
#                                                 [-0.26801205, -0.40230151, -0.29072191,  0.26597296,  0.22577472,  0.44711499,   0.24778359,  0.31924774],
#                                                 [-0.18452911, -0.28555648, -0.20338616,  0.1905786 ,  0.1976176 ,  0.41002144,   0.29075454,  0.29180838],
#                                                 [-0.14143763, -0.1395226 , -0.2235385 ,  0.171756  ,  0.19729459,  0.39172983,   0.34186528,  0.24913183]])

## WIND TUNNEL SEQUENTIAL PRECOMP
# rotor['r_max_chord'] = 0.362730389616
# rotor['chord_sub'] = np.asarray([ 2.48038535,  4.21313897  ,2.39517919  ,1.3       ])
# rotor['theta_sub'] =np.asarray([ 10.11568347 ,  6.24530378  , 1.65649693,  -1.66688645])
# rotor['control:tsr'] = 8.72078746507
# rotor['sparT'] = np.asarray([ 0.08258899,  0.03849649 , 0.0433979 ,  0.02711884 , 0.005     ])
# rotor['teT'] = np.asarray([ 0.04901721,  0.02797307 , 0.01577557  ,0.0087453 ,  0.005     ])
# rotor['airfoil_parameterization'] = np.asarray([[0.416], [0.376], [0.291], [0.22], [0.177], [0.170]])

# rotor['r_max_chord'] = 0.353237296134
# rotor['chord_sub'] = np.asarray([ 2.43425837,  4.42881131  ,2.36417173  ,1.3       ])
# rotor['theta_sub'] =np.asarray([ 10.4970535 ,  6.30041292  , 1.48065974,  -1.61284556])
# rotor['control:tsr'] = 8.76189536732
# rotor['sparT'] = np.asarray([ 0.05814816,  0.03737911 , 0.04152867 ,  0.02746216 , 0.005     ])
# rotor['teT'] = np.asarray([ 0.07149582,  0.02691555 , 0.0171385  ,0.00771193 ,  0.005     ])

## XFOIL BLENDED
# rotor['r_max_chord'] = 0.397
# rotor['chord_sub'] = np.asarray([2.50,  3.47,  2.50,  1.30])
# rotor['theta_sub'] =np.asarray([10.01, 2.43, -0.453, -3.45])
# rotor['control:tsr'] = 7.17
# rotor['sparT'] = np.asarray([ 0.1314, 0.0437, 0.0414,0.0253, 0.005])
# rotor['teT'] = np.asarray([0.0122, 0.0313, 0.0121,0.0101, 0.005])

# rotor['r_max_chord'] = 0.304442536224
# rotor['chord_sub'] = np.asarray([ 2.51298944 , 4.38093478 , 2.40454857 , 1.3000004 ])
# rotor['theta_sub'] =np.asarray([ 12.96943982 ,  6.4020822 ,   1.38278901,  -0.5616445 ])
# rotor['control:tsr'] = 8.81741325805
# rotor['sparT'] = np.asarray([ 0.03893594 , 0.03769856 , 0.03876112 , 0.02845868,  0.005 ])
# rotor['teT'] = np.asarray([0.05935936,  0.0257054,   0.0166151 ,  0.00828156,  0.005   ])
# rotor['airfoil_parameterization'] = np.asarray(
#                     [[ 0.40286791,  0.        ],
#                      [ 0.34616276,  0.        ],
#                      [ 0.27907581,  0.        ],
#                      [ 0.27846536,  0.        ],
#                      [ 0.21039297,  0.        ],
#                      [ 0.18198916,  1.        ]])


## CFD SEQUENTIAL PRECOMP*
# rotor['r_max_chord'] = 0.337403328198
# rotor['chord_sub'] = np.asarray([ 2.62783842,  5.3 ,        3.17906231,  1.3       ])
# rotor['theta_sub'] =np.asarray([ 13.84094714 ,  7.89939298,   4.38008742,   2.67636968])
# rotor['control:tsr'] = 6.92194720297
# rotor['sparT'] = np.asarray([ 0.0280493 ,  0.04275217 , 0.03990218 , 0.03125918,  0.005    ])
# rotor['teT'] = np.asarray([ 0.10398376  ,0.02872634 , 0.02068796 , 0.00780592  , 0.005     ])

<<<<<<< HEAD
#rotor['r_max_chord'] = 0.337403328198
#rotor['chord_sub'] = np.asarray([ 2.62783842,  5.3 ,        3.17906231,  1.3       ])
#rotor['theta_sub'] =np.asarray([ 13.84094714 ,  7.89939298,   4.38008742,   2.67636968])
#rotor['control:tsr'] = 6.92194720297
#rotor['sparT'] = np.asarray([ 0.0280493 ,  0.04275217 , 0.03990218 , 0.03125918,  0.005    ])
#rotor['teT'] = np.asarray([ 0.10398376  ,0.02872634 , 0.02068796 , 0.00780592  , 0.005     ])
=======
# rotor['r_max_chord'] = 0.337403328198
# rotor['chord_sub'] = np.asarray([ 2.62783842,  5.3 ,        3.17906231,  1.3       ])
# rotor['theta_sub'] =np.asarray([ 13.84094714 ,  7.89939298,   4.38008742,   2.67636968])
# rotor['control:tsr'] = 6.92194720297
# rotor['sparT'] = np.asarray([ 0.0280493 ,  0.04275217 , 0.03990218 , 0.03125918,  0.005    ])
# rotor['teT'] = np.asarray([ 0.10398376  ,0.02872634 , 0.02068796 , 0.00780592  , 0.005     ])
>>>>>>> 10b9d83e

# r_max_chord = 0.5
# chord_sub = [ 2.85014334  5.3         2.8970185   1.3       ]
# theta_sub = [ 16.19903195   4.497619     3.61676888   1.82262644]
# control:tsr = 8.38634480806
# sparT = [ 0.07715639  0.04509293  0.03503564  0.0473798   0.005     ]
# teT = [ 0.0402252   0.03742472  0.01091087  0.00711263  0.00817813]
# airfoil_parameterization =  [[ 0.36402902  0.00127083]
#  [ 0.32085978  0.00471985]
#  [ 0.38057649  0.03870216]
#  [ 0.38319624  0.28605152]
#  [ 0.3966964   0.56574417]
#  [ 0.13        0.82064758]]

<<<<<<< HEAD
## RANS CFD Freeform sequential
#rotor['r_max_chord'] = 0.305867746519
#rotor['chord_sub'] = np.asarray([ 2.72848913,  4.62947959,  3.73599201,  1.40079366])
#rotor['theta_sub'] =np.asarray([ 18.79599459,   6.15752196,   4.22456476,   2.27658322])
#rotor['control:tsr'] = 6.51664361838
#rotor['sparT'] = np.asarray([ 0.09238801,  0.0428983 ,  0.04932103,  0.03016356,  0.005     ])
#rotor['teT'] = np.asarray([ 0.0054388682,  0.03394868,  0.01738666 , 0.01053027,  0.005     ])


## RANS CFD Precomp Blended
"""rotor['r_max_chord'] = 0.348442998143
rotor['chord_sub'] = np.asarray([ 2.79646745,  5.12141766,  4.096272,    1.3 ])
rotor['theta_sub'] =np.asarray([ 12.99911322,   7.38757736,   2.96244579,   0.8966654])
rotor['control:tsr'] = 5.52412038766
rotor['sparT'] = np.asarray([ 0.09354558 , 0.04740579 , 0.05440516,  0.04242511,  0.006303     ])
rotor['teT'] = np.asarray([0.05508666,  0.03272339,  0.02220209 , 0.01134766,  0.00584235])
rotor['airfoil_parameterization'] = np.asarray([[-0.35509472, -0.28900029 ,-0.41783446,  0.28699514 , 0.34542002,  0.69218962 , 0.58466902 , 0.56369997],
        [-0.32626775, -0.43328654, -0.27722026,  0.2977187 ,  0.22543824,  0.49591305,  0.26701317,  0.38116127],
        [-0.24552364, -0.32279951, -0.20617259,  0.21572266,  0.23123506,  0.47645063,  0.31987228,  0.38500504],
        [-0.21504009, -0.28269067, -0.18059485,  0.18893535,  0.20252879,  0.41729999,  0.28018349,  0.33720541],
        [-0.18659439, -0.1530313 , -0.2194988 ,  0.15892766,  0.18343914,  0.36992634 , 0.30966212,  0.30159353],
        [-0.15265034, -0.20033559, -0.12843173,  0.13410369,  0.14379709,  0.29626216,  0.19913759,  0.2394092]])"""

#rotor['airfoil_parameterization'] = np.asarray([[-0.48353824, -0.83350169 ,-0.20464719,  0.10133592,  0.39013416,  0.59639011,  0.28181401 , 0.45055916],
#[-0.35475002, -0.4711439,  -0.30140156,  0.32372274,  0.24509285,  0.53915757 , 0.29025907 , 0.41439808],
#[-0.31887863, -0.42348871, -0.27093018,  0.29099452,  0.22030111,  0.48464265 , 0.26089089 , 0.3725061 ],
#[-0.24046286 ,-0.31617119, -0.2018998 ,  0.21127403,  0.22646517,  0.46662295 , 0.31325703 , 0.37706029],
#[-0.2099751  ,-0.27609713 ,-0.17629817 , 0.18448575,  0.19775332,  0.40747299 , 0.27353164  ,0.32926456],
#[-0.18190136 ,-0.13012688 ,-0.22694908,  0.15389686,  0.18041638 , 0.36224118  ,0.31561678  ,0.29586921]])

=======
>>>>>>> 10b9d83e
# === run and outputs ===
"Running RotorSE..."
time0 = time.time()
rotor.run()
time1 = time.time() - time0
print
print "================== RotorSE Outputs =================="
print "Time to run: ", time1
print "COE: ", rotor['COE']*100., 'cents/kWh'
print "mass / AEP: ", (rotor['mass_all_blades'] + 589154) / rotor['AEP']
print 'AEP =', rotor['AEP']
print 'diameter =', rotor['diameter']
print 'ratedConditions.V =', rotor['ratedConditions:V']
print 'ratedConditions.Omega =', rotor['ratedConditions:Omega']
print 'ratedConditions.pitch =', rotor['ratedConditions:pitch']
print 'ratedConditions.T =', rotor['ratedConditions:T']
print 'ratedConditions.Q =', rotor['ratedConditions:Q']
print 'mass_one_blade =', rotor['mass_one_blade']
print 'mass_all_blades =', rotor['mass_all_blades']
print 'I_all_blades =', rotor['I_all_blades']
print 'freq =', rotor['freq']
print 'tip_deflection =', rotor['tip_deflection']
print 'root_bending_moment =', rotor['root_bending_moment']
print
print "================== Optimization Design Variables =================="
print 'r_max_chord =', rotor['r_max_chord']
print 'chord_sub =', rotor['chord_sub']
print 'theta_sub =', rotor['theta_sub']
print 'control:tsr =', rotor['control:tsr']
print 'sparT =', rotor['sparT']
print 'teT =', rotor['teT']
print 'airfoil_parameterization = ', rotor['airfoil_parameterization']



#### Check specific gradients
# grad = rotor.calc_gradient(['curvefem.beam:GJ', 'curvefem.beam:rhoA', 'curvefem.beam:rhoJ', 'curvefem.beam:x_ec_str', 'curvefem.beam:y_ec_str', 'curvefem.theta_str', 'curvefem.precurve_str', 'curvefem.presweep_str'], ['curvefem.freq'], mode='auto')
# grad = grad.flatten()
# gradfd = rotor.calc_gradient(['curvefem.beam:GJ', 'curvefem.beam:rhoA', 'curvefem.beam:rhoJ', 'curvefem.beam:x_ec_str', 'curvefem.beam:y_ec_str', 'curvefem.theta_str', 'curvefem.precurve_str', 'curvefem.presweep_str'], ['curvefem.freq'], mode='fd')
# gradfd = gradfd.flatten()

# grad = rotor.calc_gradient(['curvefem.theta_str', 'curvefem.precurve_str', 'curvefem.presweep_str'], ['curvefem.freq'], mode='auto')
# grad = grad.flatten()
# gradfd = rotor.calc_gradient(['curvefem.theta_str', 'curvefem.precurve_str', 'curvefem.presweep_str'], ['curvefem.freq'], mode='fd')
# gradfd = gradfd.flatten()
# grad = rotor.calc_gradient(['r_max_chord'], ['beam.beam:z', 'beam.beam:EIxx', 'beam.beam:EIyy', 'beam.beam:EIxy', 'beam.beam:EA', 'beam.beam:rhoJ', 'beam.beam:x_ec_str', 'beam.beam:y_ec_str', 'spline.theta_str'], mode='auto')
# grad = grad.flatten()
# gradfd = rotor.calc_gradient(['r_max_chord'], ['beam.beam:z', 'beam.beam:EIxx', 'beam.beam:EIyy', 'beam.beam:EIxy', 'beam.beam:EA', 'beam.beam:rhoJ', 'beam.beam:x_ec_str', 'beam.beam:y_ec_str', 'spline.theta_str'], mode='fd')
# gradfd = gradfd.flatten()
"""grad = rotor.calc_gradient(['airfoil_parameterization'], ['obj'], mode='auto')
grad = grad.flatten()
rotor['airfoilOptions']['GradientOptions']['ComputeGradient'] = False
gradfd = rotor.calc_gradient(['airfoil_parameterization'], ['obj'], mode='fd')
gradfd = gradfd.flatten()
print 'ad', grad
print 'fd', gradfd
plt.figure()
plt.semilogy(range(len(grad)), abs(grad))
plt.semilogy(range(len(gradfd)), abs(gradfd))
plt.show()"""


#print grad
# airfoilOptions['ComputeGradient'] = False
# rotor['airfoilOptions'] = airfoilOptions
# gradfd = rotor.calc_gradient(['control:tsr', 'chord_sub', 'r_max_chord'], ['obj'], mode='fd')


#### Check total derivatives (design variables, obj, and cons)
# total = open('total_derivatives_' + description + '.txt', 'w')
# rotor.check_total_derivatives(out_stream=total)
# # total = open('partial_derivatives_' + description + '.txt', 'w')
# rotor.check_partial_derivatives(out_stream=total)
# total.close()
#
# #### Check scaled gradients
# w = rotor.calc_gradient(list(rotor.driver.get_desvars().keys()),
#                       list(rotor.driver.get_objectives().keys()),# + list(rotor.driver.get_constraints().keys()),
#                       dv_scale=rotor.driver.dv_conversions,
#                       cn_scale=rotor.driver.fn_conversions)
# print w
#
# w = rotor.calc_gradient(list(rotor.driver.get_desvars().keys()),
#                       list(rotor.driver.get_constraints().keys()),
#                       dv_scale=rotor.driver.dv_conversions,
#                       cn_scale=rotor.driver.fn_conversions)
# print w

plt.figure()
plt.plot(rotor['V'], rotor['P']/1e6)
plt.xlabel('wind speed (m/s)')
plt.xlabel('power (W)')

plt.figure()
plt.plot(rotor['spline.r_str'], rotor['strainU_spar'], label='suction')
plt.plot(rotor['spline.r_str'], rotor['strainL_spar'], label='pressure')
plt.plot(rotor['spline.r_str'], rotor['eps_crit_spar'], label='critical')
plt.ylim([-5e-3, 5e-3])
plt.xlabel('r')
plt.ylabel('strain')
plt.legend()
# plt.save('/Users/sning/Desktop/strain_spar.pdf')
# plt.save('/Users/sning/Desktop/strain_spar.png')

plt.figure()
plt.plot(rotor['spline.r_str'], rotor['strainU_te'], label='suction')
plt.plot(rotor['spline.r_str'], rotor['strainL_te'], label='pressure')
plt.plot(rotor['spline.r_str'], rotor['eps_crit_te'], label='critical')
plt.ylim([-5e-3, 5e-3])
plt.xlabel('r')
plt.ylabel('strain')
plt.legend()
# plt.save('/Users/sning/Desktop/strain_te.pdf')
# plt.save('/Users/sning/Desktop/strain_te.png')
print "RotorSE Complete"
plt.show()
# ----------------
<|MERGE_RESOLUTION|>--- conflicted
+++ resolved
@@ -26,11 +26,8 @@
                                 GradientOptions=dict(ComputeGradient=True, ComputeAirfoilGradients=True),
                                 SplineOptions=dict(AnalysisMethod='XFOIL', maxDirectAoA=180, alphas=np.linspace(-5, 15, 10), Re=1e6, cd_max=1.5,
                                                    correction3D=False, r_over_R=0.5, chord_over_r=0.15, tsr=7.55),
-<<<<<<< HEAD
                                 PrecomputationalOptions=dict(AirfoilParameterization='TC', numAirfoilsToCompute=10, tcMax=0.42, tcMin=0.13))
-=======
-                                PrecomputationalOptions=dict(AirfoilParameterization='Blended', numAirfoilsToCompute=11, tcMax=0.42, tcMin=0.13))
->>>>>>> 10b9d83e
+
 
 
 ########### Airfoil Options ###########
@@ -50,38 +47,22 @@
         airfoil_param = airfoilOptions['AirfoilParameterization'] + '_' + airfoilOptions['PrecomputationalOptions']['AirfoilParameterization']
 else:
         airfoil_param = airfoilOptions['AirfoilParameterization']
-<<<<<<< HEAD
-other = '6_23_44'
-=======
-<<<<<<< HEAD
-other = '6_21_wind9'
-description = airfoilOptions['AnalysisMethod'] + '_' + airfoil_param + '_' + opt_type + '_' + other
-
-=======
+
+
 other = '6_16_5'
->>>>>>> 10b9d83e
+
 if airfoilOptions['AnalysisMethod'] is not None:
     description = airfoilOptions['AnalysisMethod'] + '_' + airfoil_param + '_' + opt_type + '_' + other
 else:
     description = ''
->>>>>>> 3f009ff9a0ee35e2be49ffea919be0cfa56e2154
+
 ## SETUP OPTIMIZATION
 rotor.driver = pyOptSparseDriver()
 rotor.driver.options['optimizer'] = 'SNOPT'
 rotor.driver.opt_settings['Print file'] = os.path.join(os.path.dirname(os.path.realpath(__file__)), 'SNOPToutputs') + os.sep + 'SNOPT_print_' + description +'.out'
 rotor.driver.opt_settings['Summary file'] = os.path.join(os.path.dirname(os.path.realpath(__file__)), 'SNOPToutputs') + os.sep + 'SNOPT_summary_' + description +'.out'
-<<<<<<< HEAD
 rotor.driver.opt_settings['Major optimality tolerance'] = 5e-4
 rotor.driver.opt_settings['Verify level'] = -1 # 3
-=======
-<<<<<<< HEAD
-rotor.driver.opt_settings['Major optimality tolerance'] = 5e-4
-#rotor.driver.opt_settings['Verify level'] = 3
-=======
-rotor.driver.opt_settings['Major feasibility tolerance'] = 5e-4
-# rotor.driver.opt_settings['Verify level'] = 3
->>>>>>> 3f009ff9a0ee35e2be49ffea919be0cfa56e2154
->>>>>>> 10b9d83e
 recorder = SqliteRecorder(os.path.join(os.path.dirname(os.path.realpath(__file__)), 'SNOPToutputs') + os.sep + 'recorder_' + description +'.sql')
 recorder.options['record_params'] = True
 recorder.options['record_metadata'] = True
@@ -91,15 +72,9 @@
 rotor.driver.add_objective('obj')
 
 rotor.driver.add_desvar('r_max_chord', lower=0.1, upper=0.5)#, scaler=0.1113567)
-<<<<<<< HEAD
 rotor.driver.add_desvar('chord_sub', lower=1.3, upper=5.3 , scaler=0.25)#, scaler=np.asarray([0.02234462, 0.002056 ,  0.02063628 , 0.00910857])) # scaler=np.asarray([0.1, 0.005, 0.1, 0.1]))
 rotor.driver.add_desvar('theta_sub', lower=-10.0, upper=19.0, scaler=0.25)#, scaler=np.asarray([0.00304422,  0.02875508,  0.01657161,  0.00333825]))#, scaler=0.1)
 rotor.driver.add_desvar('control:tsr', lower=3.0, upper=9.0, scaler=0.1)#, scaler=0.00071386*100.) #scaler=0.01)
-=======
-rotor.driver.add_desvar('chord_sub', lower=1.3, upper=5.3 , scaler=0.1)#, scaler=np.asarray([0.02234462, 0.002056 ,  0.02063628 , 0.00910857])) # scaler=np.asarray([0.1, 0.005, 0.1, 0.1]))
-rotor.driver.add_desvar('theta_sub', lower=-10.0, upper=30.0, scaler=0.1)#, scaler=np.asarray([0.00304422,  0.02875508,  0.01657161,  0.00333825]))#, scaler=0.1)
-rotor.driver.add_desvar('control:tsr', lower=3.0, upper=14.0, scaler=0.1)#, scaler=0.00071386*100.) #scaler=0.01)
->>>>>>> 10b9d83e
 rotor.driver.add_desvar('sparT', lower=0.005, upper=0.2)#, scaler=dsparT)
 rotor.driver.add_desvar('teT', lower=0.005, upper=0.2)#, scaler=dteT)
 
@@ -123,14 +98,12 @@
         lower = np.ones((num_airfoils,airfoils_dof))*[[tcMin, 0.], [tcMin, 0.], [tcMin, 0.], [tcMin, 0.], [tcMin, 0.], [tcMin, 0.]]
         upper = np.ones((num_airfoils,airfoils_dof))*[[tcMax, 1.], [tcMax, 1.], [tcMax, 1.], [tcMax, 1.], [tcMax, 1.], [tcMax, 1.]]
         scaler_airfoilparam = np.asarray(np.ones((num_airfoils,airfoils_dof))*np.asarray([5, 1])).flatten()
-<<<<<<< HEAD
+
         scaler_airfoilparam = 10 #np.ones(12)
         #for w in range(6):
         #    scaler_airfoilparam[2*w] = 10
         #    scaler_airfoilparam[2*w+1] = 0.1
-=======
-        scaler_airfoilparam = 1.0
->>>>>>> 10b9d83e
+
     else:
         airfoils_dof = 1
         lower = tcMin
@@ -157,12 +130,7 @@
     rotor.driver.add_constraint('con_afp', lower=0.005)#175)#75)  # To prevent overlapping airfoils shapes
 rotor.driver.add_constraint('obj', lower=5) # To insure that COE does not go negative with negative AEP
 rotor.driver.add_constraint('con_power', lower=0.0)#, scaler=1e-6)
-<<<<<<< HEAD
 rotor.driver.add_constraint('con_thrust', upper=0.73)#37) # Constrain to scaled initial thrust so that other components of turbine remain constant
-=======
-rotor.driver.add_constraint('con_thrust', upper=0.690) # Constrain to scaled initial thrust so that other components of turbine remain constant
-
->>>>>>> 10b9d83e
 
 print "Setting up RotorSE...\n"
 initial_aero_grid = np.array([0.02222276, 0.06666667, 0.11111057, 0.16666667, 0.23333333, 0.3, 0.36666667,
@@ -288,7 +256,7 @@
         if airfoilOptions['PrecomputationalOptions']['AirfoilParameterization'] == 'Blended':
             # Specify precomputational airfoil shapes starting point
             airfoil_parameterization = np.asarray([[0.404458, 0.0], [0.349012, 0.0], [0.29892, 0.0], [0.251105, 0.0], [0.211299, 0.0], [0.179338, 1.0]])
-<<<<<<< HEAD
+
             airfoil_parameterization = np.asarray([[ 0.39654312,  0.        ],
                                      [ 0.29664731,  0.        ],
                                      [ 0.26664731,  0.        ],
@@ -297,9 +265,7 @@
                                      [ 0.17664731 , 1.0]])
             #airfoil_parameterization = np.asarray([[0.404458, 1.0], [0.349012, 1.0], [0.29892, 1.0], [0.251105, 1.0], [0.211299, 1.0], [0.179338, 1.0]])
             #airfoil_parameterization = np.asarray([[0.419, 0.5], [0.38, 0.5], [0.35, 0.5], [0.32, 0.5], [0.30, 0.5], [0.24, 0.5]])
-=======
-            #airfoil_parameterization = np.asarray([[0.404458, 0.1], [0.349012, 0.2], [0.29892, 0.2], [0.251105, 0.3], [0.211299, 0.1], [0.179338, 0.5]])
->>>>>>> 10b9d83e
+
         else:
             airfoil_parameterization = np.asarray([[0.404458], [0.349012], [0.29892], [0.251105], [0.211299], [0.179338]])
             airfoil_parameterization = np.asarray([[ 0.39654312],
@@ -336,10 +302,7 @@
     non_airfoils_idx = 2
     airfoil_types = [0]*(num_airfoils+non_airfoils_idx)
     non_airfoils_alphas, non_airfoils_cls, non_airfoils_cds = [-180.0, 0.0, 180.0], [0.0, 0.0, 0.0], [[0.5, 0.5, 0.5],[0.35, 0.35, 0.35]]
-<<<<<<< HEAD
-    #afanalysis.plotPreCompModel(splineNum=1, bem=True)
-=======
->>>>>>> 10b9d83e
+
     print "Generating initial airfoil data..."
     for i in range(len(airfoil_types)):
         if i < non_airfoils_idx:
@@ -532,21 +495,21 @@
 # rotor['sparT'] = np.asarray([ 0.0280493 ,  0.04275217 , 0.03990218 , 0.03125918,  0.005    ])
 # rotor['teT'] = np.asarray([ 0.10398376  ,0.02872634 , 0.02068796 , 0.00780592  , 0.005     ])
 
-<<<<<<< HEAD
+
 #rotor['r_max_chord'] = 0.337403328198
 #rotor['chord_sub'] = np.asarray([ 2.62783842,  5.3 ,        3.17906231,  1.3       ])
 #rotor['theta_sub'] =np.asarray([ 13.84094714 ,  7.89939298,   4.38008742,   2.67636968])
 #rotor['control:tsr'] = 6.92194720297
 #rotor['sparT'] = np.asarray([ 0.0280493 ,  0.04275217 , 0.03990218 , 0.03125918,  0.005    ])
 #rotor['teT'] = np.asarray([ 0.10398376  ,0.02872634 , 0.02068796 , 0.00780592  , 0.005     ])
-=======
+
 # rotor['r_max_chord'] = 0.337403328198
 # rotor['chord_sub'] = np.asarray([ 2.62783842,  5.3 ,        3.17906231,  1.3       ])
 # rotor['theta_sub'] =np.asarray([ 13.84094714 ,  7.89939298,   4.38008742,   2.67636968])
 # rotor['control:tsr'] = 6.92194720297
 # rotor['sparT'] = np.asarray([ 0.0280493 ,  0.04275217 , 0.03990218 , 0.03125918,  0.005    ])
 # rotor['teT'] = np.asarray([ 0.10398376  ,0.02872634 , 0.02068796 , 0.00780592  , 0.005     ])
->>>>>>> 10b9d83e
+
 
 # r_max_chord = 0.5
 # chord_sub = [ 2.85014334  5.3         2.8970185   1.3       ]
@@ -561,7 +524,7 @@
 #  [ 0.3966964   0.56574417]
 #  [ 0.13        0.82064758]]
 
-<<<<<<< HEAD
+
 ## RANS CFD Freeform sequential
 #rotor['r_max_chord'] = 0.305867746519
 #rotor['chord_sub'] = np.asarray([ 2.72848913,  4.62947959,  3.73599201,  1.40079366])
@@ -572,18 +535,18 @@
 
 
 ## RANS CFD Precomp Blended
-"""rotor['r_max_chord'] = 0.348442998143
-rotor['chord_sub'] = np.asarray([ 2.79646745,  5.12141766,  4.096272,    1.3 ])
-rotor['theta_sub'] =np.asarray([ 12.99911322,   7.38757736,   2.96244579,   0.8966654])
-rotor['control:tsr'] = 5.52412038766
-rotor['sparT'] = np.asarray([ 0.09354558 , 0.04740579 , 0.05440516,  0.04242511,  0.006303     ])
-rotor['teT'] = np.asarray([0.05508666,  0.03272339,  0.02220209 , 0.01134766,  0.00584235])
-rotor['airfoil_parameterization'] = np.asarray([[-0.35509472, -0.28900029 ,-0.41783446,  0.28699514 , 0.34542002,  0.69218962 , 0.58466902 , 0.56369997],
-        [-0.32626775, -0.43328654, -0.27722026,  0.2977187 ,  0.22543824,  0.49591305,  0.26701317,  0.38116127],
-        [-0.24552364, -0.32279951, -0.20617259,  0.21572266,  0.23123506,  0.47645063,  0.31987228,  0.38500504],
-        [-0.21504009, -0.28269067, -0.18059485,  0.18893535,  0.20252879,  0.41729999,  0.28018349,  0.33720541],
-        [-0.18659439, -0.1530313 , -0.2194988 ,  0.15892766,  0.18343914,  0.36992634 , 0.30966212,  0.30159353],
-        [-0.15265034, -0.20033559, -0.12843173,  0.13410369,  0.14379709,  0.29626216,  0.19913759,  0.2394092]])"""
+# rotor['r_max_chord'] = 0.348442998143
+# rotor['chord_sub'] = np.asarray([ 2.79646745,  5.12141766,  4.096272,    1.3 ])
+# rotor['theta_sub'] =np.asarray([ 12.99911322,   7.38757736,   2.96244579,   0.8966654])
+# rotor['control:tsr'] = 5.52412038766
+# rotor['sparT'] = np.asarray([ 0.09354558 , 0.04740579 , 0.05440516,  0.04242511,  0.006303     ])
+# rotor['teT'] = np.asarray([0.05508666,  0.03272339,  0.02220209 , 0.01134766,  0.00584235])
+# rotor['airfoil_parameterization'] = np.asarray([[-0.35509472, -0.28900029 ,-0.41783446,  0.28699514 , 0.34542002,  0.69218962 , 0.58466902 , 0.56369997],
+#         [-0.32626775, -0.43328654, -0.27722026,  0.2977187 ,  0.22543824,  0.49591305,  0.26701317,  0.38116127],
+#         [-0.24552364, -0.32279951, -0.20617259,  0.21572266,  0.23123506,  0.47645063,  0.31987228,  0.38500504],
+#         [-0.21504009, -0.28269067, -0.18059485,  0.18893535,  0.20252879,  0.41729999,  0.28018349,  0.33720541],
+#         [-0.18659439, -0.1530313 , -0.2194988 ,  0.15892766,  0.18343914,  0.36992634 , 0.30966212,  0.30159353],
+#         [-0.15265034, -0.20033559, -0.12843173,  0.13410369,  0.14379709,  0.29626216,  0.19913759,  0.2394092]])
 
 #rotor['airfoil_parameterization'] = np.asarray([[-0.48353824, -0.83350169 ,-0.20464719,  0.10133592,  0.39013416,  0.59639011,  0.28181401 , 0.45055916],
 #[-0.35475002, -0.4711439,  -0.30140156,  0.32372274,  0.24509285,  0.53915757 , 0.29025907 , 0.41439808],
@@ -592,8 +555,7 @@
 #[-0.2099751  ,-0.27609713 ,-0.17629817 , 0.18448575,  0.19775332,  0.40747299 , 0.27353164  ,0.32926456],
 #[-0.18190136 ,-0.13012688 ,-0.22694908,  0.15389686,  0.18041638 , 0.36224118  ,0.31561678  ,0.29586921]])
 
-=======
->>>>>>> 10b9d83e
+
 # === run and outputs ===
 "Running RotorSE..."
 time0 = time.time()
@@ -643,17 +605,17 @@
 # grad = grad.flatten()
 # gradfd = rotor.calc_gradient(['r_max_chord'], ['beam.beam:z', 'beam.beam:EIxx', 'beam.beam:EIyy', 'beam.beam:EIxy', 'beam.beam:EA', 'beam.beam:rhoJ', 'beam.beam:x_ec_str', 'beam.beam:y_ec_str', 'spline.theta_str'], mode='fd')
 # gradfd = gradfd.flatten()
-"""grad = rotor.calc_gradient(['airfoil_parameterization'], ['obj'], mode='auto')
-grad = grad.flatten()
-rotor['airfoilOptions']['GradientOptions']['ComputeGradient'] = False
-gradfd = rotor.calc_gradient(['airfoil_parameterization'], ['obj'], mode='fd')
-gradfd = gradfd.flatten()
-print 'ad', grad
-print 'fd', gradfd
-plt.figure()
-plt.semilogy(range(len(grad)), abs(grad))
-plt.semilogy(range(len(gradfd)), abs(gradfd))
-plt.show()"""
+# """grad = rotor.calc_gradient(['airfoil_parameterization'], ['obj'], mode='auto')
+# grad = grad.flatten()
+# rotor['airfoilOptions']['GradientOptions']['ComputeGradient'] = False
+# gradfd = rotor.calc_gradient(['airfoil_parameterization'], ['obj'], mode='fd')
+# gradfd = gradfd.flatten()
+# print 'ad', grad
+# print 'fd', gradfd
+# plt.figure()
+# plt.semilogy(range(len(grad)), abs(grad))
+# plt.semilogy(range(len(gradfd)), abs(gradfd))
+# plt.show()"""
 
 
 #print grad
