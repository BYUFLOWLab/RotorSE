--- conflicted
+++ resolved
@@ -5,11 +5,9 @@
 from openmdao.api import IndepVarComp, Component, ExecComp, Group
 from rotoraero import SetupRunVarSpeed, RegulatedPowerCurve, AEP, \
     RPM2RS, RS2RPM, RegulatedPowerCurveGroup
-<<<<<<< HEAD
+
 from rotoraerodefaults import CCBladeGeometry, CSMDrivetrain, RayleighCDF, WeibullWithMeanCDF, RayleighCDF #, CCBlade
-=======
-from rotoraerodefaults import CCBladeGeometry, CSMDrivetrain, RayleighCDF, WeibullWithMeanCDF, RayleighCDF #, CCBlade,
->>>>>>> 9394c5d3
+
 from scipy.interpolate import RectBivariateSpline
 from akima import Akima, akima_interp_with_derivs
 from csystem import DirectionVector
@@ -21,10 +19,8 @@
 import _bem  # TODO: move to rotoraero
 from enum import Enum
 from ccblade2 import CCBlade_to_RotorSE_connection as CCBlade
-<<<<<<< HEAD
 from airfoilprep_free import getCoordinates
-=======
->>>>>>> 9394c5d3
+
 
 
 #######################
@@ -2450,11 +2446,9 @@
         self.add('geom', CCBladeGeometry())
         # self.add('tipspeed', MaxTipSpeed())
         self.add('setup', SetupRunVarSpeed())
-<<<<<<< HEAD
-        self.add('analysis', CCBlade('power', 4, naero, n20, af=np.zeros(naero))) #TODO
-=======
+
         self.add('analysis', CCBlade('power', nSector, naero, n20))
->>>>>>> 9394c5d3
+
         self.add('dt', CSMDrivetrain(n20))
         self.add('powercurve', RegulatedPowerCurveGroup())
         self.add('wind', PowerWind())
@@ -2542,29 +2536,24 @@
         self.connect('precone', 'analysis.precone')
         self.connect('tilt', 'analysis.tilt')
         self.connect('yaw', 'analysis.yaw')
-<<<<<<< HEAD
+
         self.connect('airfoil_parameterization', 'analysis.airfoil_parameterization')
         self.connect('airfoil_analysis_options', 'analysis.airfoil_analysis_options')
-=======
+
         self.connect('airfoil_files', 'analysis.af')
         # self.connect('airfoil_parameterization', 'analysis.airfoil_parameterization')
         # self.connect('airfoil_analysis_options', 'analysis.airfoil_analysis_options')
->>>>>>> 9394c5d3
 
         self.connect('nBlades', 'analysis.B')
         self.connect('rho', 'analysis.rho')
         self.connect('mu', 'analysis.mu')
         self.connect('shearExp', 'analysis.shearExp')
         self.connect('nSector', 'analysis.nSector')
-<<<<<<< HEAD
+
         self.connect('setup.Uhub', 'analysis.Uinf')  #Uhub')
         self.connect('setup.Omega', 'analysis.Omega')
         self.connect('setup.pitch', 'analysis.pitch')
-=======
-        self.connect('setup.Uhub', 'analysis.Uinf_in')  #Uhub')
-        self.connect('setup.Omega', 'analysis.Omega_in')
-        self.connect('setup.pitch', 'analysis.pitch_in')
->>>>>>> 9394c5d3
+
 
         # connections to drivetrain
         self.connect('analysis.P', 'dt.aeroPower')
@@ -2633,17 +2622,12 @@
         self.add('resize', ResizeCompositeSection(nstr))
         self.add('gust', GustETM())
         self.add('setuppc',  SetupPCModVarSpeed())
-<<<<<<< HEAD
-        self.add('aero_rated', CCBlade('loads', 4, naero, 1, af=np.zeros(naero))) # 'loads', naero, 1))
-        self.add('aero_extrm', CCBlade('loads', 4, naero,  1, af=np.zeros(naero)))
-        self.add('aero_extrm_forces', CCBlade('power', 4, naero, 2, af=np.zeros(naero)))
-        self.add('aero_defl_powercurve', CCBlade('loads', 4, naero,  1, af=np.zeros(naero)))
-=======
+
         self.add('aero_rated', CCBlade('loads', 4, naero, 1)) # 'loads', naero, 1))
         self.add('aero_extrm', CCBlade('loads', 4, naero,  1))
         self.add('aero_extrm_forces', CCBlade('power', 4, naero, 2))
         self.add('aero_defl_powercurve', CCBlade('loads', 4, naero,  1))
->>>>>>> 9394c5d3
+
         self.add('beam', PreCompSections(nstr))
         self.add('loads_defl', TotalLoads(nstr))
         self.add('loads_pc_defl', TotalLoads(nstr))
@@ -2701,30 +2685,24 @@
         self.connect('precone', 'aero_rated.precone')
         self.connect('tilt', 'aero_rated.tilt')
         self.connect('yaw', 'aero_rated.yaw')
-<<<<<<< HEAD
+
         # self.connect('airfoil_files', 'aero_rated.airfoil_files')
         self.connect('airfoil_parameterization', 'aero_rated.airfoil_parameterization')
         self.connect('airfoil_analysis_options', 'aero_rated.airfoil_analysis_options')
-=======
+
         self.connect('airfoil_files', 'aero_rated.af')
         # self.connect('airfoil_parameterization', 'aero_rated.airfoil_parameterization')
         # self.connect('airfoil_analysis_options', 'aero_rated.airfoil_analysis_options')
->>>>>>> 9394c5d3
+
         self.connect('nBlades', 'aero_rated.B')
         self.connect('rho', 'aero_rated.rho')
         self.connect('mu', 'aero_rated.mu')
         self.connect('shearExp', 'aero_rated.shearExp')
         # self.connect('nSector', 'aero_rated.nSector') # TODO: Check effect
         # self.connect('powercurve.ratedConditions:V + 3*gust.sigma', 'aero_rated.V_load')  # OpenMDAO bug
-<<<<<<< HEAD
         self.connect('gust.V_gust', 'aero_rated.Uinf') #V_load')
         self.connect('powercurve.ratedConditions:Omega', 'aero_rated.Omega') #_load')
         self.connect('powercurve.ratedConditions:pitch', 'aero_rated.pitch') #_load')
-=======
-        self.connect('gust.V_gust', 'aero_rated.Uinf_in') #V_load')
-        self.connect('powercurve.ratedConditions:Omega', 'aero_rated.Omega_in') #_load')
-        self.connect('powercurve.ratedConditions:pitch', 'aero_rated.pitch_in') #_load')
->>>>>>> 9394c5d3
         self.connect('powercurve.azimuth', 'aero_rated.azimuth') #_load')
         self.aero_rated.azimuth_load = 180.0  # closest to tower
 
@@ -2740,31 +2718,21 @@
         self.connect('precone', 'aero_extrm.precone')
         self.connect('tilt', 'aero_extrm.tilt')
         self.connect('yaw', 'aero_extrm.yaw')
-<<<<<<< HEAD
         # self.connect('airfoil_files', 'aero_extrm.airfoil_files')
         self.connect('airfoil_parameterization', 'aero_extrm.airfoil_parameterization')
         self.connect('airfoil_analysis_options', 'aero_extrm.airfoil_analysis_options')
-=======
         self.connect('airfoil_files', 'aero_extrm.af')
         # self.connect('airfoil_parameterization', 'aero_extrm.airfoil_parameterization')
         # self.connect('airfoil_analysis_options', 'aero_extrm.airfoil_analysis_options')
->>>>>>> 9394c5d3
         self.connect('nBlades', 'aero_extrm.B')
         self.connect('rho', 'aero_extrm.rho')
         self.connect('mu', 'aero_extrm.mu')
         self.connect('shearExp', 'aero_extrm.shearExp')
         # self.connect('nSector', 'aero_extrm.nSector') ## CHECK EFFECT
-<<<<<<< HEAD
         self.connect('turbineclass.V_extreme', 'aero_extrm.Uinf') #V_load')
         self.connect('pitch_extreme', 'aero_extrm.pitch')  #_load')
         self.connect('azimuth_extreme', 'aero_extrm.azimuth')  #_load')
         self.connect('Omega_load', 'aero_extrm.Omega')  #_load')
-=======
-        self.connect('turbineclass.V_extreme', 'aero_extrm.Uinf_in') #V_load')
-        self.connect('pitch_extreme', 'aero_extrm.pitch_in')  #_load')
-        self.connect('azimuth_extreme', 'aero_extrm.azimuth')  #_load')
-        self.connect('Omega_load', 'aero_extrm.Omega_in')  #_load')
->>>>>>> 9394c5d3
         self.aero_extrm.Omega_load = 0.0  # parked case
 
         # connections to aero_extrm_forces (for tower thrust)
@@ -2779,15 +2747,12 @@
         self.connect('precone', 'aero_extrm_forces.precone')
         self.connect('tilt', 'aero_extrm_forces.tilt')
         self.connect('yaw', 'aero_extrm_forces.yaw')
-<<<<<<< HEAD
         # self.connect('airfoil_files', 'aero_extrm_forces.airfoil_files')
         self.connect('airfoil_parameterization', 'aero_extrm_forces.airfoil_parameterization')
         self.connect('airfoil_analysis_options', 'aero_extrm_forces.airfoil_analysis_options')
-=======
         self.connect('airfoil_files', 'aero_extrm_forces.af')
         # self.connect('airfoil_parameterization', 'aero_extrm_forces.airfoil_parameterization')
         # self.connect('airfoil_analysis_options', 'aero_extrm_forces.airfoil_analysis_options')
->>>>>>> 9394c5d3
         self.connect('nBlades', 'aero_extrm_forces.B')
         self.connect('rho', 'aero_extrm_forces.rho')
         self.connect('mu', 'aero_extrm_forces.mu')
@@ -2796,24 +2761,11 @@
         self.aero_extrm_forces.Uhub = np.zeros(2)
         self.aero_extrm_forces.Omega = np.zeros(2)  # parked case
         self.aero_extrm_forces.pitch = np.zeros(2)
-<<<<<<< HEAD
         self.connect('turbineclass.V_extreme_full', 'aero_extrm_forces.Uinf')  #Uhub')
         self.connect('pitch_extreme_full', 'aero_extrm_forces.pitch')
-=======
-        self.connect('turbineclass.V_extreme_full', 'aero_extrm_forces.Uinf_in')  #Uhub')
-        self.connect('pitch_extreme_full', 'aero_extrm_forces.pitch_in')
->>>>>>> 9394c5d3
         self.aero_extrm_forces.pitch[1] = 90  # feathered
         self.aero_extrm_forces.T = np.zeros(2)
         self.aero_extrm_forces.Q = np.zeros(2)
-        # self.connect('spline.A1_lower_aero', 'aero_extrm_forces.A1_lower')
-        # self.connect('spline.A2_lower_aero', 'aero_extrm_forces.A2_lower')
-        # self.connect('spline.A3_lower_aero', 'aero_extrm_forces.A3_lower')
-        # # self.connect('spline.A4_lower_aero', 'aero_extrm_forces.A4_lower')
-        # self.connect('spline.A1_upper_aero', 'aero_extrm_forces.A1_upper')
-        # self.connect('spline.A2_upper_aero', 'aero_extrm_forces.A2_upper')
-        # self.connect('spline.A3_upper_aero', 'aero_extrm_forces.A3_upper')
-        # self.connect('spline.A4_upper_aero', 'aero_extrm_forces.A4_upper')
 
         # connections to aero_defl_powercurve (for gust reversal)
         self.connect('spline.r_aero', 'aero_defl_powercurve.r')
@@ -2827,29 +2779,20 @@
         self.connect('precone', 'aero_defl_powercurve.precone')
         self.connect('tilt', 'aero_defl_powercurve.tilt')
         self.connect('yaw', 'aero_defl_powercurve.yaw')
-<<<<<<< HEAD
         # self.connect('airfoil_files', 'aero_defl_powercurve.airfoil_files')
         self.connect('airfoil_parameterization', 'aero_defl_powercurve.airfoil_parameterization')
         self.connect('airfoil_analysis_options', 'aero_defl_powercurve.airfoil_analysis_options')
-=======
         self.connect('airfoil_files', 'aero_defl_powercurve.af')
         # self.connect('airfoil_parameterization', 'aero_defl_powercurve.airfoil_parameterization')
         # self.connect('airfoil_analysis_options', 'aero_defl_powercurve.airfoil_analysis_options')
->>>>>>> 9394c5d3
         self.connect('nBlades', 'aero_defl_powercurve.B')
         self.connect('rho', 'aero_defl_powercurve.rho')
         self.connect('mu', 'aero_defl_powercurve.mu')
         self.connect('shearExp', 'aero_defl_powercurve.shearExp')
         # self.connect('nSector', 'aero_defl_powercurve.nSector') # CHECK EFFECT
-<<<<<<< HEAD
         self.connect('setuppc.Uhub', 'aero_defl_powercurve.Uinf')  #V_load')
         self.connect('setuppc.Omega', 'aero_defl_powercurve.Omega') #_load')
         self.connect('setuppc.pitch', 'aero_defl_powercurve.pitch') #_load')
-=======
-        self.connect('setuppc.Uhub', 'aero_defl_powercurve.Uinf_in')  #V_load')
-        self.connect('setuppc.Omega', 'aero_defl_powercurve.Omega_in') #_load')
-        self.connect('setuppc.pitch', 'aero_defl_powercurve.pitch_in') #_load')
->>>>>>> 9394c5d3
         self.connect('setuppc.azimuth', 'aero_defl_powercurve.azimuth') #_load')
         self.aero_defl_powercurve.azimuth_load = 0.0
 
