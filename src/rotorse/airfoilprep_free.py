#!/usr/bin/env python
# encoding: utf-8

"""
airfoilprep_free.py

Created by Andrew Ning on 2012-04-16.
Copyright (c) NREL. All rights reserved.


Licensed under the Apache License, Version 2.0 (the "License");
you may not use this file except in compliance with the License.
You may obtain a copy of the License at

   http://www.apache.org/licenses/LICENSE-2.0

Unless required by applicable law or agreed to in writing, software
distributed under the License is distributed on an "AS IS" BASIS,
WITHOUT WARRANTIES OR CONDITIONS OF ANY KIND, either express or implied.
See the License for the specific language governing permissions and
limitations under the License.

"""

from math import pi, sin, cos, radians, degrees, tan, ceil, floor, factorial
import numpy as np
import copy
import pyXLIGHT
from naca_generator import naca4, naca5
import cmath
import mpmath
from copy import deepcopy
import os
import sys
import subprocess
from scipy.interpolate import RectBivariateSpline, bisplev
from akima import Akima

global lexitflag_counter
lexitflag_counter = 0

def run_command( Command ):
    """ runs os command with subprocess
        checks for errors from command
    """

    sys.stdout.flush()

    proc = subprocess.Popen( Command, shell=True    ,
                             stdout=sys.stdout      ,
                             stderr=subprocess.PIPE  )
    return_code = proc.wait()
    message = proc.stderr.read()

    if return_code < 0:
        message = "SU2 process was terminated by signal '%s'\n%s" % (-return_code,message)
        raise SystemExit , message
    elif return_code > 0:
        message = "Path = %s\nCommand = %s\nSU2 process returned error '%s'\n%s" % (os.path.abspath(','),Command,return_code,message)
        if return_code in return_code_map.keys():
            exception = return_code_map[return_code]
        else:
            exception = RuntimeError
        raise exception , message
    else:
        sys.stdout.write(message)

    return return_code

class Polar(object):
    """
    Defines section lift, drag, and pitching moment coefficients as a
    function of angle of attack at a particular Reynolds number.

    """

    def __init__(self, Re, alpha, cl, cd, cm, dcl_dafp=None, dcd_dafp=None, alphas_freeform=None):
        """Constructor

        Parameters
        ----------
        Re : float
            Reynolds number
        alpha : ndarray (deg)
            angle of attack
        cl : ndarray
            lift coefficient
        cd : ndarray
            drag coefficient
        cm : ndarray
            moment coefficient
        """

        self.Re = Re
        self.alpha = np.array(alpha)
        self.cl = np.array(cl)
        self.cd = np.array(cd)
        self.cm = np.array(cm)
        self.dcl_dafp = dcl_dafp
        self.dcd_dafp = dcd_dafp
        self.alphas_freeform = alphas_freeform


    def blend(self, other, weight):
        """Blend this polar with another one with the specified weighting

        Parameters
        ----------
        other : Polar
            another Polar object to blend with
        weight : float
            blending parameter between 0 and 1.  0 returns self, whereas 1 returns other.

        Returns
        -------
        polar : Polar
            a blended Polar

        """

        # generate merged set of angles of attack - get unique values
        alpha = np.union1d(self.alpha, other.alpha)

        # truncate (TODO: could also have option to just use one of the polars for values out of range)
        min_alpha = max(self.alpha.min(), other.alpha.min())
        max_alpha = min(self.alpha.max(), other.alpha.max())
        alpha = alpha[np.logical_and(alpha >= min_alpha, alpha <= max_alpha)]
        # alpha = np.array([a for a in alpha if a >= min_alpha and a <= max_alpha])

        # interpolate to new alpha
        cl1 = np.interp(alpha, self.alpha, self.cl)
        cl2 = np.interp(alpha, other.alpha, other.cl)
        cd1 = np.interp(alpha, self.alpha, self.cd)
        cd2 = np.interp(alpha, other.alpha, other.cd)
        cm1 = np.interp(alpha, self.alpha, self.cm)
        cm2 = np.interp(alpha, other.alpha, other.cm)

        # linearly blend
        Re = self.Re + weight*(other.Re-self.Re)
        cl = cl1 + weight*(cl2-cl1)
        cd = cd1 + weight*(cd2-cd1)
        cm = cm1 + weight*(cm2-cm1)

        return type(self)(Re, alpha, cl, cd, cm)



    def correction3D(self, r_over_R, chord_over_r, tsr, alpha_max_corr=30,
                     alpha_linear_min=-5, alpha_linear_max=5):
        """Applies 3-D corrections for rotating sections from the 2-D data.

        Parameters
        ----------
        r_over_R : float
            local radial position / rotor radius
        chord_over_r : float
            local chord length / local radial location
        tsr : float
            tip-speed ratio
        alpha_max_corr : float, optional (deg)
            maximum angle of attack to apply full correction
        alpha_linear_min : float, optional (deg)
            angle of attack where linear portion of lift curve slope begins
        alpha_linear_max : float, optional (deg)
            angle of attack where linear portion of lift curve slope ends

        Returns
        -------
        polar : Polar
            A new Polar object corrected for 3-D effects

        Notes
        -----
        The Du-Selig method :cite:`Du1998A-3-D-stall-del` is used to correct lift, and
        the Eggers method :cite:`Eggers-Jr2003An-assessment-o` is used to correct drag.


        """

        # rename and convert units for convenience
        alpha = np.radians(self.alpha)
        cl_2d = self.cl
        cd_2d = self.cd
        alpha_max_corr = radians(alpha_max_corr)
        alpha_linear_min = radians(alpha_linear_min)
        alpha_linear_max = radians(alpha_linear_max)

        # parameters in Du-Selig model
        a = 1
        b = 1
        d = 1
        lam = tsr/(1+tsr**2)**0.5  # modified tip speed ratio
        expon = d/lam/r_over_R

        # find linear region
        idx = np.logical_and(alpha >= alpha_linear_min,
                             alpha <= alpha_linear_max)
        p = np.polyfit(alpha[idx], cl_2d[idx], 1)
        m = p[0]
        alpha0 = -p[1]/m

        # correction factor
        fcl = 1.0/m*(1.6*chord_over_r/0.1267*(a-chord_over_r**expon)/(b+chord_over_r**expon)-1)

        # not sure where this adjustment comes from (besides AirfoilPrep spreadsheet of course)
        adj = ((pi/2-alpha)/(pi/2-alpha_max_corr))**2
        adj[alpha <= alpha_max_corr] = 1.0

        # Du-Selig correction for lift
        cl_linear = m*(alpha-alpha0)
        cl_3d = cl_2d + fcl*(cl_linear-cl_2d)*adj

        # Eggers 2003 correction for drag
        delta_cl = cl_3d-cl_2d

        delta_cd = delta_cl*(np.sin(alpha) - 0.12*np.cos(alpha))/(np.cos(alpha) + 0.12*np.sin(alpha))
        cd_3d = cd_2d + delta_cd

        return type(self)(self.Re, np.degrees(alpha), cl_3d, cd_3d, self.cm)



    def extrapolate(self, cdmax, AR=None, cdmin=0.001, nalpha=15):
        """Extrapolates force coefficients up to +/- 180 degrees using Viterna's method
        :cite:`Viterna1982Theoretical-and`.

        Parameters
        ----------
        cdmax : float
            maximum drag coefficient
        AR : float, optional
            aspect ratio = (rotor radius / chord_75% radius)
            if provided, cdmax is computed from AR
        cdmin: float, optional
            minimum drag coefficient.  used to prevent negative values that can sometimes occur
            with this extrapolation method
        nalpha: int, optional
            number of points to add in each segment of Viterna method

        Returns
        -------
        polar : Polar
            a new Polar object

        Notes
        -----
        If the current polar already supplies data beyond 90 degrees then
        this method cannot be used in its current form and will just return itself.

        If AR is provided, then the maximum drag coefficient is estimated as

        >>> cdmax = 1.11 + 0.018*AR


        """

        if cdmin < 0:
            raise Exception('cdmin cannot be < 0')

        # lift coefficient adjustment to account for assymetry
        cl_adj = 0.7

        # estimate CD max
        if AR is not None:
            cdmax = 1.11 + 0.018*AR
        self.cdmax = max(max(self.cd), cdmax)

        # extract matching info from ends
        alpha_high = radians(self.alpha[-1])
        cl_high = self.cl[-1]
        cd_high = self.cd[-1]
        cm_high = self.cm[-1]

        alpha_low = radians(self.alpha[0])
        cl_low = self.cl[0]
        cd_low = self.cd[0]

        if alpha_high > pi/2:
            raise Exception('alpha[-1] > pi/2')
            return self
        if alpha_low < -pi/2:
            raise Exception('alpha[0] < -pi/2')
            return self

        # parameters used in model
        sa = sin(alpha_high)
        ca = cos(alpha_high)
        self.A = (cl_high - self.cdmax*sa*ca)*sa/ca**2
        self.B = (cd_high - self.cdmax*sa*sa)/ca

        # alpha_high <-> 90
        alpha1 = np.linspace(alpha_high, pi/2, nalpha)
        alpha1 = alpha1[1:]  # remove first element so as not to duplicate when concatenating
        cl1, cd1 = self.__Viterna(alpha1, 1.0)

        # 90 <-> 180-alpha_high
        alpha2 = np.linspace(pi/2, pi-alpha_high, nalpha)
        alpha2 = alpha2[1:]
        cl2, cd2 = self.__Viterna(pi-alpha2, -cl_adj)

        # 180-alpha_high <-> 180
        alpha3 = np.linspace(pi-alpha_high, pi, nalpha)
        alpha3 = alpha3[1:]
        cl3, cd3 = self.__Viterna(pi-alpha3, 1.0)
        cl3 = (alpha3-pi)/alpha_high*cl_high*cl_adj  # override with linear variation

        if alpha_low <= -alpha_high:
            alpha4 = []
            cl4 = []
            cd4 = []
            alpha5max = alpha_low
        else:
            # -alpha_high <-> alpha_low
            # Note: this is done slightly differently than AirfoilPrep for better continuity
            alpha4 = np.linspace(-alpha_high, alpha_low, nalpha)
            alpha4 = alpha4[1:-2]  # also remove last element for concatenation for this case
            cl4 = -cl_high*cl_adj + (alpha4+alpha_high)/(alpha_low+alpha_high)*(cl_low+cl_high*cl_adj)
            cd4 = cd_low + (alpha4-alpha_low)/(-alpha_high-alpha_low)*(cd_high-cd_low)
            alpha5max = -alpha_high

        # -90 <-> -alpha_high
        alpha5 = np.linspace(-pi/2, alpha5max, nalpha)
        alpha5 = alpha5[1:]
        cl5, cd5 = self.__Viterna(-alpha5, -cl_adj)

        # -180+alpha_high <-> -90
        alpha6 = np.linspace(-pi+alpha_high, -pi/2, nalpha)
        alpha6 = alpha6[1:]
        cl6, cd6 = self.__Viterna(alpha6+pi, cl_adj)

        # -180 <-> -180 + alpha_high
        alpha7 = np.linspace(-pi, -pi+alpha_high, nalpha)
        cl7, cd7 = self.__Viterna(alpha7+pi, 1.0)
        cl7 = (alpha7+pi)/alpha_high*cl_high*cl_adj  # linear variation

        alpha = np.concatenate((alpha7, alpha6, alpha5, alpha4, np.radians(self.alpha), alpha1, alpha2, alpha3))
        cl = np.concatenate((cl7, cl6, cl5, cl4, self.cl, cl1, cl2, cl3))
        cd = np.concatenate((cd7, cd6, cd5, cd4, self.cd, cd1, cd2, cd3))

        cd = np.maximum(cd, cdmin)  # don't allow negative drag coefficients


        # Setup alpha and cm to be used in extrapolation
        cm1_alpha = floor(self.alpha[0] / 10.0) * 10.0
        cm2_alpha = ceil(self.alpha[-1] / 10.0) * 10.0
        alpha_num = abs(int((-180.0-cm1_alpha)/10.0 - 1))
        alpha_cm1 = np.linspace(-180.0, cm1_alpha, alpha_num)
        alpha_cm2 = np.linspace(cm2_alpha, 180.0, int((180.0-cm2_alpha)/10.0 + 1))
        alpha_cm = np.concatenate((alpha_cm1, self.alpha, alpha_cm2))  # Specific alpha values are needed for cm function to work
        cm1 = np.zeros(len(alpha_cm1))
        cm2 = np.zeros(len(alpha_cm2))
        cm_ext = np.concatenate((cm1, self.cm, cm2))
        if np.count_nonzero(self.cm) > 0:
            cmCoef = self.__CMCoeff(cl_high, cd_high, cm_high)  # get cm coefficient
            cl_cm = np.interp(alpha_cm, np.degrees(alpha), cl)  # get cl for applicable alphas
            cd_cm = np.interp(alpha_cm, np.degrees(alpha), cd)  # get cd for applicable alphas
            alpha_low_deg = self.alpha[0]
            alpha_high_deg = self.alpha[-1]
            for i in range(len(alpha_cm)):
                cm_new = self.__getCM(i, cmCoef, alpha_cm, cl_cm, cd_cm, alpha_low_deg, alpha_high_deg)
                if cm_new is None:
                    pass  # For when it reaches the range of cm's that the user provides
                else:
                    cm_ext[i] = cm_new
        try:
            cm = np.interp(np.degrees(alpha), alpha_cm, cm_ext)
        except:
            cm = np.zeros(len(cl))
        return type(self)(self.Re, np.degrees(alpha), cl, cd, cm)




    def __Viterna(self, alpha, cl_adj):
        """private method to perform Viterna extrapolation"""

        alpha = np.maximum(alpha, 0.0001)  # prevent divide by zero

        cl = self.cdmax/2*np.sin(2*alpha) + self.A*np.cos(alpha)**2/np.sin(alpha)
        cl = cl*cl_adj

        cd = self.cdmax*np.sin(alpha)**2 + self.B*np.cos(alpha)

        return cl, cd

    def __CMCoeff(self, cl_high, cd_high, cm_high):
        """private method to obtain CM0 and CMCoeff"""

        found_zero_lift = False

        for i in range(len(self.cm)):
            if abs(self.alpha[i]) < 20.0 and self.cl[i] <= 0 and self.cl[i+1] >= 0:
                p = -self.cl[i] / (self.cl[i + 1] - self.cl[i])
                cm0 = self.cm[i] + p * (self.cm[i+1] - self.cm[i])
                found_zero_lift = True
                break

        if not found_zero_lift:
            p = -self.cl[0] / (self.cl[1] - self.cl[0])
            cm0 = self.cm[0] + p * (self.cm[1] - self.cm[0])
        self.cm0 = cm0
        alpha_high = radians(self.alpha[-1])
        XM = (-cm_high + cm0) / (cl_high * cos(alpha_high) + cd_high * sin(alpha_high))
        cmCoef = (XM - 0.25) / tan((alpha_high - pi/2))
        return cmCoef

    def __getCM(self, i, cmCoef, alpha, cl_ext, cd_ext, alpha_low_deg, alpha_high_deg):
        """private method to extrapolate Cm"""

        cm_new = 0
        if alpha[i] >= alpha_low_deg and alpha[i] <= alpha_high_deg:
            return
        if alpha[i] > -165 and alpha[i] < 165:
            if abs(alpha[i]) < 0.01:
                cm_new = self.cm0
            else:
                if alpha[i] > 0:
                    x = cmCoef * tan(radians(alpha[i]) - pi/2) + 0.25
                    cm_new = self.cm0 - x * (cl_ext[i] * cos(radians(alpha[i])) + cd_ext[i] * sin(radians(alpha[i])))
                else:
                    x = cmCoef * tan(-radians(alpha[i]) - pi/2) + 0.25
                    cm_new = -(self.cm0 - x * (-cl_ext[i] * cos(-radians(alpha[i])) + cd_ext[i] * sin(-radians(alpha[i]))))
        else:
            if alpha[i] == 165:
                cm_new = -0.4
            elif alpha[i] == 170:
                cm_new = -0.5
            elif alpha[i] == 175:
                cm_new = -0.25
            elif alpha[i] == 180:
                cm_new = 0
            elif alpha[i] == -165:
                cm_new = 0.35
            elif alpha[i] == -170:
                cm_new = 0.4
            elif alpha[i] == -175:
                cm_new = 0.2
            elif alpha[i] == -180:
                cm_new = 0
            else:
                print "Angle encountered for which there is no CM table value (near +/-180 deg). Program will stop."
        return cm_new

    def unsteadyparam(self, alpha_linear_min=-5, alpha_linear_max=5):
        """compute unsteady aero parameters used in AeroDyn input file

        Parameters
        ----------
        alpha_linear_min : float, optional (deg)
            angle of attack where linear portion of lift curve slope begins
        alpha_linear_max : float, optional (deg)
            angle of attack where linear portion of lift curve slope ends

        Returns
        -------
        aerodynParam : tuple of floats
            (control setting, stall angle, alpha for 0 cn, cn slope,
            cn at stall+, cn at stall-, alpha for min CD, min(CD))

        """

        alpha = np.radians(self.alpha)
        cl = self.cl
        cd = self.cd

        alpha_linear_min = radians(alpha_linear_min)
        alpha_linear_max = radians(alpha_linear_max)

        cn = cl*np.cos(alpha) + cd*np.sin(alpha)

        # find linear region
        idx = np.logical_and(alpha >= alpha_linear_min,
                             alpha <= alpha_linear_max)

        # checks for inppropriate data (like cylinders)
        if len(idx) < 10 or len(np.unique(cl)) < 10:
            return 0.0, 0.0, 0.0, 0.0, 0.0, 0.0, 0.0, 0.0,

        # linear fit
        p = np.polyfit(alpha[idx], cn[idx], 1)
        m = p[0]
        alpha0 = -p[1]/m

        # find cn at stall locations
        alphaUpper = np.radians(np.arange(40.0))
        alphaLower = np.radians(np.arange(5.0, -40.0, -1))
        cnUpper = np.interp(alphaUpper, alpha, cn)
        cnLower = np.interp(alphaLower, alpha, cn)
        cnLinearUpper = m*(alphaUpper - alpha0)
        cnLinearLower = m*(alphaLower - alpha0)
        deviation = 0.05  # threshold for cl in detecting stall

        alphaU = np.interp(deviation, cnLinearUpper-cnUpper, alphaUpper)
        alphaL = np.interp(deviation, cnLower-cnLinearLower, alphaLower)

        # compute cn at stall according to linear fit
        cnStallUpper = m*(alphaU-alpha0)
        cnStallLower = m*(alphaL-alpha0)

        # find min cd
        minIdx = cd.argmin()

        # return: control setting, stall angle, alpha for 0 cn, cn slope,
        #         cn at stall+, cn at stall-, alpha for min CD, min(CD)
        return (0.0, degrees(alphaU), degrees(alpha0), m,
                cnStallUpper, cnStallLower, alpha[minIdx], cd[minIdx])

    def plot(self):
        """plot cl/cd/cm polar

        Returns
        -------
        figs : list of figure handles

        """
        import matplotlib.pyplot as plt

        p = self

        figs = []

        # plot cl
        fig = plt.figure()
        figs.append(fig)
        ax = fig.add_subplot(111)
        plt.plot(p.alpha, p.cl, label='Re = ' + str(p.Re/1e6) + ' million')
        ax.set_xlabel('angle of attack (deg)')
        ax.set_ylabel('lift coefficient')
        ax.legend(loc='best')

        # plot cd
        fig = plt.figure()
        figs.append(fig)
        ax = fig.add_subplot(111)
        ax.plot(p.alpha, p.cd, label='Re = ' + str(p.Re/1e6) + ' million')
        ax.set_xlabel('angle of attack (deg)')
        ax.set_ylabel('drag coefficient')
        ax.legend(loc='best')

        # plot cm
        fig = plt.figure()
        figs.append(fig)
        ax = fig.add_subplot(111)
        ax.plot(p.alpha, p.cm, label='Re = ' + str(p.Re/1e6) + ' million')
        ax.set_xlabel('angle of attack (deg)')
        ax.set_ylabel('moment coefficient')
        ax.legend(loc='best')

        return figs

class Airfoil(object):
    """A collection of Polar objects at different Reynolds numbers

    """

    def __init__(self, polars):
        """Constructor

        Parameters
        ----------
        polars : list(Polar)
            list of Polar objects

        """

        # sort by Reynolds number
        self.polars = sorted(polars, key=lambda p: p.Re)

        # save type of polar we are using
        self.polar_type = polars[0].__class__


    @classmethod
    def initFromAerodynFile(cls, aerodynFile, polarType=Polar):
        """Construct Airfoil object from AeroDyn file

        Parameters
        ----------
        aerodynFile : str
            path/name of a properly formatted Aerodyn file

        Returns
        -------
        obj : Airfoil

        """
        # initialize
        polars = []

        # open aerodyn file
        f = open(aerodynFile, 'r')

        # skip through header
        f.readline()
        description = f.readline().rstrip()  # remove newline
        f.readline()
        numTables = int(f.readline().split()[0])

        # loop through tables
        for i in range(numTables):

            # read Reynolds number
            Re = float(f.readline().split()[0])*1e6

            # read Aerodyn parameters
            param = [0]*8
            for j in range(8):
                param[j] = float(f.readline().split()[0])

            alpha = []
            cl = []
            cd = []
            cm = []

            # read polar information line by line
            while True:
                line = f.readline()
                if 'EOT' in line:
                    break
                data = [float(s) for s in line.split()]
                alpha.append(data[0])
                cl.append(data[1])
                cd.append(data[2])
                cm.append(data[3])

            polars.append(polarType(Re, alpha, cl, cd, cm))

        f.close()

        return cls(polars)

    @classmethod
    def initFromCoordinateFile(cls, CoordinateFile, alphas, Re, polarType=Polar):
        """Construct Airfoil object from airfoil coordinate file

        Parameters
        ----------
        CoordinateFile : array of str
            paths/names of properly formatted airfoil coordinate files

        alphas : array of floats
            array of angles of attack

        Re : float
            Reynolds number

        Returns
        -------
        obj : Airfoil

        """
        # initialize
        polars = []

        for i in range(len(CoordinateFile)):
            # read in coordinate file
            # with suppress_stdout_stderr():
            airfoil = pyXLIGHT.xfoilAnalysis(CoordinateFile[i])
            airfoil.re = 1e6 #Re
            airfoil.mach = 0.00
            airfoil.iter = 100

            cl = np.zeros(len(alphas))
            cd = np.zeros(len(alphas))
            cm = np.zeros(len(alphas))
            to_delete = np.zeros(0)

            for j in range(len(alphas)):
                angle = alphas[j]
                cl[j], cd[j], cm[j], lexitflag = airfoil.solveAlpha(angle)
                if lexitflag:
                    cl[j] = -10.0
                    cd[j] = 0.0
            # error handling in case of XFOIL failure
            for k in range(len(cl)):
                if cl[k] == -10.0:
                    if k == 0:
                        cl[k] = cl[k+1] - cl[k+2] + cl[k+1]
                        cd[k] = cd[k+1] - cd[k+2] + cd[k+1]
                    elif k == len(cl)-1:
                        cl[k] = cl[k-1] - cl[k-2] + cl[k-1]
                        cd[k] = cd[k-1] - cd[k-2] + cd[k-1]
                    else:
                        cl[k] = (cl[k+1] - cl[k-1])/2.0 + cl[k-1]
                        cd[k] = (cd[k+1] - cd[k-1])/2.0 + cd[k-1]
                if cl[k] == -10.0 or cl[k] < -2. or cl[k] > 2. or cd[k] < 0.00001 or cd[k] > 0.5 or not np.isfinite(cd[k]) or not np.isfinite(cl[k]):
                    to_delete = np.append(to_delete, k)
            cl = np.delete(cl, to_delete)
            cd = np.delete(cd, to_delete)
            alphas = np.delete(alphas, to_delete)

            polars.append(polarType(Re, alphas, cl, cd, cm))

        return cls(polars)

    @classmethod
    def initFromNACA(cls, NACA, alphas, Re, polarType=Polar):
        """Construct Airfoil object from airfoil coordinate file

        Parameters
        ----------
        NACA : array of str
            paths/names of properly formatted airfoil coordinate files

        alphas : array of floats
            array of angles of attack

        Re : float
            Reynolds number

        Returns
        -------
        obj : Airfoil

        """
        # initialize
        polars = []

        for i in range(len(NACA)):
            x = []
            y = []
            if len(NACA[i]) == 4:
                pts = naca4(NACA[i], 60)
            if len(NACA[i]) == 5:
                pts = naca5(NACA[i], 60)
            else:
                'Please input only NACA 4 or 5 series airfoils'
            for j in range(len(pts)):
                x.append(pts[j][0])
                y.append(pts[j][1])

            basepath = os.path.join(os.path.dirname(os.path.realpath(__file__)), 'CoordinatesFiles')
            airfoil_shape_file = basepath + os.path.sep + 'naca_coordinates.dat'

            coord_file = open(airfoil_shape_file, 'w')

            print >> coord_file, 'naca' + NACA[i]
            for i in range(len(x)):
                print >> coord_file, '{:<10f}\t{:<10f}'.format(x[i], y[i])

            coord_file.close()

            # read in coordinate file
            # with suppress_stdout_stderr():
            airfoil = pyXLIGHT.xfoilAnalysis(airfoil_shape_file)
            airfoil.re = 1e6 #Re
            airfoil.mach = 0.00
            airfoil.iter = 100

            cl = np.zeros(len(alphas))
            cd = np.zeros(len(alphas))
            cm = np.zeros(len(alphas))
            to_delete = np.zeros(0)
            for j in range(len(alphas)):
                angle = alphas[j]
                cl[j], cd[j], cm[j], lexitflag = airfoil.solveAlpha(angle)
                if lexitflag:
                    cl[j] = -10.0
                    cd[j] = 0.0
            # error handling in case of XFOIL failure
            for k in range(len(cl)):
                if cl[k] == -10.0:
                    if k == 0:
                        cl[k] = cl[k+1] - cl[k+2] + cl[k+1]
                        cd[k] = cd[k+1] - cd[k+2] + cd[k+1]
                    elif k == len(cl)-1:
                        cl[k] = cl[k-1] - cl[k-2] + cl[k-1]
                        cd[k] = cd[k-1] - cd[k-2] + cd[k-1]
                    else:
                        cl[k] = (cl[k+1] - cl[k-1])/2.0 + cl[k-1]
                        cd[k] = (cd[k+1] - cd[k-1])/2.0 + cd[k-1]
                if cl[k] == -10.0 or cl[k] < -2. or cl[k] > 2. or cd[k] < 0.00001 or cd[k] > 0.5 or not np.isfinite(cd[k]) or not np.isfinite(cl[k]):
                    to_delete = np.append(to_delete, k)
            cl = np.delete(cl, to_delete)
            cd = np.delete(cd, to_delete)
            alphas = np.delete(alphas, to_delete)

            polars.append(polarType(Re, alphas, cl, cd, cm))

        return cls(polars)


    @classmethod
    def initFromCST(cls, CST, alphas, Re, airfoil_analysis_options, polarType=Polar):
        """Construct Airfoil object from airfoil coordinate file

        Parameters
        ----------
        NACA : array of str
            paths/names of properly formatted airfoil coordinate files

        alphas : array of floats
            array of angles of attack

        Re : float
            Reynolds number

        Returns
        -------
        obj : Airfoil

        """
        # initialize
        polars = []

        if airfoil_analysis_options['AnalysisMethod'] == 'XFOIL':
            [x, y] = cst_to_coordinates(CST)
            basepath = os.path.join(os.path.dirname(os.path.realpath(__file__)), 'CoordinatesFiles')
            airfoil_shape_file = basepath + os.path.sep + 'cst_coordinates.dat'
            coord_file = open(airfoil_shape_file, 'w')
            print >> coord_file, 'CST'
            for i in range(len(x)):
                print >> coord_file, '{:<10f}\t{:<10f}'.format(x[i], y[i])
            coord_file.close()

            # read in coordinate file
            # with suppress_stdout_stderr():
            airfoil = pyXLIGHT.xfoilAnalysis(airfoil_shape_file, x=x, y=y)
            airfoil.re = Re
            airfoil.mach = 0.00
            airfoil.iter = 100

            cl = np.zeros(len(alphas))
            cd = np.zeros(len(alphas))
            cm = np.zeros(len(alphas))
            alphas_freeform = deepcopy(alphas)
            dcl_dafp = np.zeros((len(alphas),8))
            dcd_dafp = np.zeros((len(alphas),8))
            to_delete = np.zeros(0)
            to_delete_freeform = np.zeros(0)
            for j in range(len(alphas)):
                cl[j], cd[j], cm[j], lexitflag = airfoil.solveAlpha(alphas[j])
                if lexitflag:
                    global lexitflag_counter
                    lexitflag_counter += 1
                if lexitflag:
                    cl[j] = -10.0
                    cd[j] = 0.0
                if airfoil_analysis_options['FreeFormDesign']:
                    _, _, dcl_dafp[j], dcd_dafp[j] = xfoilGradients(CST, np.radians(alphas[j]), Re, airfoil_analysis_options['GradientType'])
                    if np.any(abs(dcl_dafp[j]) > 10.0) or np.any(abs(dcd_dafp[j]) > 10.0):
                        to_delete_freeform = np.append(to_delete_freeform, j)

            cl_diff = np.diff(np.asarray(cl))
            cd_diff = np.diff(np.asarray(cd))
            for zz in range(len(cl_diff)):
                if abs(cd_diff[zz]) > 0.01 or abs(cl_diff[zz]) > 0.2:
                    to_delete = np.append(to_delete, zz)
            # error handling in case of XFOIL failure
            for k in range(len(cl)):
                if cl[k] == -10.0:
                    if k == 0:
                        cl[k] = cl[k+1] - cl[k+2] + cl[k+1]
                        cd[k] = cd[k+1] - cd[k+2] + cd[k+1]
                    elif k == len(cl)-1:
                        cl[k] = cl[k-1] - cl[k-2] + cl[k-1]
                        cd[k] = cd[k-1] - cd[k-2] + cd[k-1]
                    else:
                        cl[k] = (cl[k+1] - cl[k-1])/2.0 + cl[k-1]
                        cd[k] = (cd[k+1] - cd[k-1])/2.0 + cd[k-1]

                if cl[k] == -10.0 or cl[k] < -2. or cl[k] > 2. or cd[k] < 0.00001 or cd[k] > 1.0 or not np.isfinite(cd[k]) or not np.isfinite(cl[k]):
                    to_delete = np.append(to_delete, k)
            cl = np.delete(cl, to_delete)
            cd = np.delete(cd, to_delete)
            cm = np.delete(cm, to_delete)
            if not cl.size:
                print "XFOIL Failure! Using default airfoil."
                cl = [-1.1227906,  -0.55726515, -0.30884085, -0.02638192,  0.19234127,  0.40826801,  0.67141856,  0.95384527,  1.28095228]
                cd = [ 0.05797574,  0.01721584,  0.01167788,  0.01055452,  0.0102769,   0.01022808,  0.01051864,  0.01179746, 0.0337189 ]
            else:
                alphas = np.delete(alphas, to_delete)
            if airfoil_analysis_options['FreeFormDesign']:
                dcl_dafp = np.delete(dcl_dafp, to_delete_freeform, 0)
                dcd_dafp = np.delete(dcd_dafp, to_delete_freeform, 0)
                alphas_freeform = np.delete(alphas_freeform, to_delete_freeform)
                polars.append(polarType(Re, alphas, cl, cd, cm, dcl_dafp, dcd_dafp, alphas_freeform))
            else:
                polars.append(polarType(Re, alphas, cl, cd, cm))

        elif airfoil_analysis_options['AnalysisMethod'] == 'CFD':
            cl = np.zeros(len(alphas))
            cd = np.zeros(len(alphas))
            cm = np.zeros(len(alphas))
            for j in range(len(alphas)):
                if j == 0:
                    generateMesh = True
                else:
                    generateMesh = False
                cl[j], cd[j], dcl_dafp, dcd_dafp = Airfoil.cfdGradients(CST, alphas[j], Re, airfoil_analysis_options['CFDiterations'], airfoil_analysis_options['CFDprocessors'], airfoil_analysis_options['GradientType'], ComputeGradients=False, GenerateMESH=generateMesh)
            polars.append(polarType(Re, alphas, cl, cd, cm, dcl_dafp, dcd_dafp))
        else:
            print "The initFromCST method needs an 'AnalysisMethod' of XFOIL or CFD"

        return cls(polars)


    def getPolar(self, Re):
        """Gets a Polar object for this airfoil at the specified Reynolds number.

        Parameters
        ----------
        Re : float
            Reynolds number

        Returns
        -------
        obj : Polar
            a Polar object

        Notes
        -----
        Interpolates as necessary. If Reynolds number is larger than or smaller than
        the stored Polars, it returns the Polar with the closest Reynolds number.

        """

        p = self.polars

        if Re <= p[0].Re:
            return copy.deepcopy(p[0])

        elif Re >= p[-1].Re:
            return copy.deepcopy(p[-1])

        else:
            Relist = [pp.Re for pp in p]
            i = np.searchsorted(Relist, Re)
            weight = (Re - Relist[i-1]) / (Relist[i] - Relist[i-1])
            return p[i-1].blend(p[i], weight)



    def blend(self, other, weight):
        """Blend this Airfoil with another one with the specified weighting.


        Parameters
        ----------
        other : Airfoil
            other airfoil to blend with
        weight : float
            blending parameter between 0 and 1.  0 returns self, whereas 1 returns other.

        Returns
        -------
        obj : Airfoil
            a blended Airfoil object

        Notes
        -----
        First finds the unique Reynolds numbers.  Evaluates both sets of polars
        at each of the Reynolds numbers, then blends at each Reynolds number.

        """

        # combine Reynolds numbers
        Relist1 = [p.Re for p in self.polars]
        Relist2 = [p.Re for p in other.polars]
        Relist = np.union1d(Relist1, Relist2)

        # blend polars
        n = len(Relist)
        polars = [0]*n
        for i in range(n):
            p1 = self.getPolar(Relist[i])
            p2 = other.getPolar(Relist[i])
            polars[i] = p1.blend(p2, weight)


        return Airfoil(polars)


    def correction3D(self, r_over_R, chord_over_r, tsr, alpha_max_corr=30,
                     alpha_linear_min=-5, alpha_linear_max=5):
        """apply 3-D rotational corrections to each polar in airfoil

        Parameters
        ----------
        r_over_R : float
            radial position / rotor radius
        chord_over_r : float
            local chord / local radius
        tsr : float
            tip-speed ratio
        alpha_max_corr : float, optional (deg)
            maximum angle of attack to apply full correction
        alpha_linear_min : float, optional (deg)
            angle of attack where linear portion of lift curve slope begins
        alpha_linear_max : float, optional (deg)
            angle of attack where linear portion of lift curve slope ends

        Returns
        -------
        airfoil : Airfoil
            airfoil with 3-D corrections

        See Also
        --------
        Polar.correction3D : apply 3-D corrections for a Polar

        """

        n = len(self.polars)
        polars = [0]*n
        for idx, p in enumerate(self.polars):
            polars[idx] = p.correction3D(r_over_R, chord_over_r, tsr, alpha_max_corr, alpha_linear_min, alpha_linear_max)

        return Airfoil(polars)


    def extrapolate(self, cdmax, AR=None, cdmin=0.001):
        """apply high alpha extensions to each polar in airfoil

        Parameters
        ----------
        cdmax : float
            maximum drag coefficient
        AR : float, optional
            blade aspect ratio (rotor radius / chord at 75% radius).  if included
            it is used to estimate cdmax
        cdmin: minimum drag coefficient

        Returns
        -------
        airfoil : Airfoil
            airfoil with +/-180 degree extensions

        See Also
        --------
        Polar.extrapolate : extrapolate a Polar to high angles of attack

        """

        n = len(self.polars)
        polars = [0]*n
        for idx, p in enumerate(self.polars):
            polars[idx] = p.extrapolate(cdmax, AR, cdmin)

        return Airfoil(polars)



    def interpToCommonAlpha(self, alpha=None):
        """Interpolates all polars to a common set of angles of attack

        Parameters
        ----------
        alpha : ndarray, optional
            common set of angles of attack to use.  If None a union of
            all angles of attack in the polars is used.

        """

        if alpha is None:
            # union of angle of attacks
            alpha = []
            for p in self.polars:
                alpha = np.union1d(alpha, p.alpha)

        # interpolate each polar to new alpha
        n = len(self.polars)
        polars = [0]*n
        if n == 1:
            polars[0] = self.polar_type(p.Re, alpha, p.cl, p.cd, p.cm)
            return Airfoil(polars)
        for idx, p in enumerate(self.polars):
            cl = np.interp(alpha, p.alpha, p.cl)
            cd = np.interp(alpha, p.alpha, p.cd)
            cm = np.interp(alpha, p.alpha, p.cm)
            polars[idx] = self.polar_type(p.Re, alpha, cl, cd, cm)

        return Airfoil(polars)

    def writeToAerodynFile(self, filename):
        """Write the airfoil section data to a file using AeroDyn input file style.

        Parameters
        ----------
        filename : str
            name (+ relative path) of where to write file

        """

        # aerodyn and wtperf require common set of angles of attack
        af = self.interpToCommonAlpha()

        f = open(filename, 'w')

        print >> f, 'AeroDyn airfoil file.'
        print >> f, 'Compatible with AeroDyn v13.0.'
        print >> f, 'Generated by airfoilprep_free.py'
        print >> f, '{0:<10d}\t\t{1:40}'.format(len(af.polars), 'Number of airfoil tables in this file')
        for p in af.polars:
            print >> f, '{0:<10f}\t{1:40}'.format(p.Re/1e6, 'Reynolds number in millions.')
            param = p.unsteadyparam()
            print >> f, '{0:<10f}\t{1:40}'.format(param[0], 'Control setting')
            print >> f, '{0:<10f}\t{1:40}'.format(param[1], 'Stall angle (deg)')
            print >> f, '{0:<10f}\t{1:40}'.format(param[2], 'Angle of attack for zero Cn for linear Cn curve (deg)')
            print >> f, '{0:<10f}\t{1:40}'.format(param[3], 'Cn slope for zero lift for linear Cn curve (1/rad)')
            print >> f, '{0:<10f}\t{1:40}'.format(param[4], 'Cn at stall value for positive angle of attack for linear Cn curve')
            print >> f, '{0:<10f}\t{1:40}'.format(param[5], 'Cn at stall value for negative angle of attack for linear Cn curve')
            print >> f, '{0:<10f}\t{1:40}'.format(param[6], 'Angle of attack for minimum CD (deg)')
            print >> f, '{0:<10f}\t{1:40}'.format(param[7], 'Minimum CD value')
            for a, cl, cd, cm in zip(p.alpha, p.cl, p.cd, p.cm):
                print >> f, '{:<10f}\t{:<10f}\t{:<10f}\t{:<10f}'.format(a, cl, cd, cm)
            print >> f, 'EOT'
        f.close()


    def createDataGrid(self):
        """interpolate airfoil data onto uniform alpha-Re grid.

        Returns
        -------
        alpha : ndarray (deg)
            a common set of angles of attack (union of all polars)
        Re : ndarray
            all Reynolds numbers defined in the polars
        cl : ndarray
            lift coefficient 2-D array with shape (alpha.size, Re.size)
            cl[i, j] is the lift coefficient at alpha[i] and Re[j]
        cd : ndarray
            drag coefficient 2-D array with shape (alpha.size, Re.size)
            cd[i, j] is the drag coefficient at alpha[i] and Re[j]

        """
        if len(self.polars) > 1:
            af = self.interpToCommonAlpha()
            polarList = af.polars
        else:
            polarList = self.polars
        # angle of attack is already same for each polar
        alpha = polarList[0].alpha

        # all Reynolds numbers
        Re = [p.Re for p in polarList]

        # fill in cl, cd grid
        cl = np.zeros((len(alpha), len(Re)))
        cd = np.zeros((len(alpha), len(Re)))
        cm = np.zeros((len(alpha), len(Re)))

        for (idx, p) in enumerate(polarList):
            cl[:, idx] = p.cl
            cd[:, idx] = p.cd
            cm[:, idx] = p.cm


        return alpha, Re, cl, cd, cm

    @classmethod
    def xfoilFlowGradients(self, CST, alpha, Re, FDorCS):

        x, y = cst_to_coordinates(CST)
        # read in coordinate file
        basepath = os.path.join(os.path.dirname(os.path.realpath(__file__)), 'CoordinatesFiles')
        airfoil_shape_file = basepath + os.path.sep + 'cst_coordinates.dat'
        # with suppress_stdout_stderr():
        airfoil = pyXLIGHT.xfoilAnalysis(airfoil_shape_file, x=x, y=y)
        airfoil.re = 1e6 #Re
        airfoil.mach = 0.00
        airfoil.iter = 100

        ## TODO Fix CS alpha and Re
        FDorCS = 'FD'
        if FDorCS == 'CS':
            alpha = np.degrees(alpha)
            step_size = 1e-20
            cs_step = complex(0, step_size)
            angle = alpha+cs_step
            cl_alpha, cd_alpha, cm, lexitflag = airfoil.solveAlphaComplex(angle)
            if lexitflag:
                cl_alpha = -10.0
                cd_alpha = 0.0
            dcl_dalpha = np.imag(cl_alpha)/np.imag(cs_step)
            dcd_dalpha = np.imag(cd_alpha)/np.imag(cs_step)

            airfoil.re = Re[0][0] + cs_step
            cl_Re, cd_Re, cm, lexitflag = airfoil.solveAlphaComplex(alpha)
            if lexitflag:
                cl_Re = -10.0
                cd_Re = 0.0
            dcl_dRe = np.imag(cl_Re)/np.imag(cs_step)
            dcd_dRe = np.imag(cd_Re)/np.imag(cs_step)
        else:
            angle = np.degrees(alpha)
            cl, cd, cm, lexitflag = airfoil.solveAlpha(angle)
            step_size = 1
            fd_step = step_size
            angle = alpha+fd_step
            angle = np.degrees(angle)
            cl_alpha, cd_alpha, cm, lexitflag = airfoil.solveAlpha(angle)
            if lexitflag:
                cl_alpha = -10.0
                cd_alpha = 0.0
            dcl_dalpha = (cl_alpha - cl) / fd_step
            dcd_dalpha = (cd_alpha - cd) / fd_step

            airfoil.re = Re[0][0] + fd_step
            cl_Re, cd_Re, cm, lexitflag = airfoil.solveAlpha(alpha)
            if lexitflag:
                cl_Re = -10.0
                cd_Re = 0.0
            dcl_dRe = (cl_Re - cl) / fd_step
            dcd_dRe = (cd_Re - cl) / fd_step

        return dcl_dalpha, dcl_dRe, dcd_dalpha, dcd_dRe



    @classmethod
    def cfdGradients(self, CST, alpha, Re, iterations, processors, FDorCS, Uinf, ComputeGradients, GenerateMESH=True):

        import os, sys, shutil, copy
        sys.path.append(os.environ['SU2_RUN'])
        # sys.path.append("/usr/local/bin")
        import SU2

        wl, wu, N, dz = CST_to_kulfan(CST)

        # Populate x coordinates
        x = np.ones((N, 1))
        zeta = np.zeros((N, 1))
        for z in range(0, N):
            zeta[z] = 2 * pi / N * z
            if z == N - 1:
                zeta[z] = 2.0 * pi
            x[z] = 0.5*(cos(zeta[z])+1.0)

        # N1 and N2 parameters (N1 = 0.5 and N2 = 1 for airfoil shape)
        N1 = 0.5
        N2 = 1

        try:
            zerind = np.where(x == 0)  # Used to separate upper and lower surfaces
            zerind = zerind[0][0]
        except:
            zerind = N/2

        xl = np.zeros(zerind)
        xu = np.zeros(N-zerind)

        for z in range(len(xl)):
            xl[z] = x[z]        # Lower surface x-coordinates
        for z in range(len(xu)):
            xu[z] = x[z + zerind]   # Upper surface x-coordinates

        yl = ClassShape(wl, xl, N1, N2, -dz) # Call ClassShape function to determine lower surface y-coordinates
        yu = ClassShape(wu, xu, N1, N2, dz)  # Call ClassShape function to determine upper surface y-coordinates

        y = np.concatenate([yl, yu])  # Combine upper and lower y coordinates
        y = y[::-1]
        # coord_split = [xl, yl, xu, yu]  # Combine x and y into single output
        # coord = [x, y]
        x1 = np.zeros(len(x))
        for k in range(len(x)):
            x1[k] = x[k][0]
        x = x1

        basepath = os.path.join(os.path.dirname(os.path.realpath(__file__)), 'SU2_EDU/bin')
        airfoil_shape_file = basepath + os.path.sep + 'airfoil_shape.dat'

        coord_file = open(airfoil_shape_file, 'w')

        print >> coord_file, 'CST'
        for i in range(len(x)):
            print >> coord_file, '{:<10f}\t{:<10f}'.format(x[i], y[i])

        coord_file.close()

        # if GenerateMESH:
        #
        #     ## Update mesh for specific airfoil (mesh deformation in SU2_EDU)
        #     basepath = os.path.join(os.path.dirname(os.path.realpath(__file__)), 'SU2_EDU/bin')
        #     su2_file_execute = basepath + os.path.sep + 'SU2_EDU'
        #
        #     savedPath = os.getcwd()
        #     os.chdir(basepath)
        #     subprocess.call([su2_file_execute])
        #     os.chdir(savedPath)

        partitions = processors
        compute = True
        step = 1e-4
        iterations = iterations

        # Config and state
        basepath = os.path.join(os.path.dirname(os.path.realpath(__file__)), 'CoordinatesFiles')
        # filename = basepath + os.path.sep + 'inv_NACA0012.cfg'
        # filename = basepath + os.path.sep + 'test_incomp_rans.cfg'
        # filename = basepath + os.path.sep + 'turb_nasa.cfg'
        filename = basepath + os.path.sep + 'su2_incomp_rans.cfg'

        config = SU2.io.Config(filename)
        state  = SU2.io.State()
        config.NUMBER_PART = 0
        config.EXT_ITER    = iterations
        basepath = os.path.join(os.path.dirname(os.path.realpath(__file__)), 'SU2_EDU/bin')
        mesh_filename = basepath + os.path.sep + 'mesh_AIRFOIL.su2'
        config.MESH_FILENAME = mesh_filename
        if GenerateMESH:
            import os

            konfig = copy.deepcopy(config)

            tempname = 'config_DEF.cfg'
            konfig.dump(tempname)
            SU2_RUN = os.environ['SU2_RUN']
            # must run with rank 1
            processes = konfig['NUMBER_PART']
            base_Command = os.path.join(SU2_RUN,'%s')
            the_Command = 'SU2_DEF ' + tempname
            the_Command = base_Command % the_Command
            # the_Command = build_command( the_Command , processes )

            sys.stdout.flush()

            proc = subprocess.Popen( the_Command, shell=True    ,
                             stdout=sys.stdout      ,
                             stderr=subprocess.PIPE,
                             stdin=subprocess.PIPE)
            proc.stderr.close()
            proc.stdin.write('airfoil_shape.dat\n')
            proc.stdin.write('Selig\n')
            proc.stdin.write('1.0\n')
            proc.stdin.write('Yes\n')
            proc.stdin.write('clockwise\n')

            # return_code = proc.wait()
            # message = proc.stderr.read()
            proc.stdin.close()
            # proc.stdout.close()
            return_code = proc.wait()
            # run_command( the_Command )

            # config.DV_VALUE_NEW = config.DV_VALUE
            from subprocess import Popen, PIPE, STDOUT
            # p = Popen(['myapp'], stdout=PIPE, stdin=PIPE, stderr=PIPE)
            # konfig = copy.deepcopy(config)
            # tempname = 'config_DEF.cfg'
            # konfig.dump(tempname)
            # su2_file_execute = 'SU2_DEF ' + filename
            # subprocess.call(su2_file_execute)
            #
            # # info = SU2.run.DEF(config)
            #
            # stdout_data = p.communicate(input='data_to_write')[0]
            # sys.stdout.write('airfoil_shape.dat')
            # sys.stdout.write('Selig')
            # sys.stdout.write('1.0')
            # sys.stdout.write('Yes')
            # sys.stdout.write('clockwise')
            # state.update(info)

        config.NUMBER_PART = partitions
        config.WRT_CSV_SOL = 'YES'

        config.AoA = alpha #np.degrees(alpha)
        Ma = Uinf / 340.29  # Speed of sound at sea level
        x_vel = Uinf * cos(np.radians(alpha))
        y_vel = Uinf * sin(np.radians(alpha))
        config.FREESTREAM_VELOCITY = '( ' + str(x_vel) + ', ' + str(y_vel) + ', 0.00 )'
        config.MACH_NUMBER = Ma
        config.REYNOLDS_NUMBER = Re
        config.FREESTREAM_DENSITY = 1.225
        config.FREESTREAM_VISCOSITY = 1.81206e-5


        # find solution files if they exist
        # state.find_files(config)
        ffdtag = []
        kind = []
        marker = []
        param = []
        scale = []
        # for i in range(len(x)):
        #     ffdtag.append([])
        #     kind.append('HICKS_HENNE')
        #     marker.append(['airfoil'])
        #     if i < len(x) / 2.0:
        #         param.append([0.0, x[i]])
        #     else:
        #         param.append([1.0, x[i]])
        #     scale.append(1.0)
        # config.DEFINITION_DV = dict(FFDTAG=ffdtag, KIND=kind, MARKER=marker, PARAM=param, SCALE=scale)

        restart = True

        if restart:
            print "restart"
            config.RESTART_SOL = 'YES'
            basepath2 = os.path.dirname(os.path.realpath(__file__))
            config.VOLUME_FLOW_FILENAME = basepath2 + os.path.sep + 'DIRECT/flow_' + str(wu[0]) + '_' + str(alpha)
            restart_file = basepath2 + os.path.sep + 'solution_flow_' + str(wu[0]) + '_' + str(alpha) + '.dat'
            if os.path.isfile(restart_file):
                config.RESTART_FLOW_FILENAME = basepath2 + os.path.sep + 'solution_flow_' + str(wu[0]) + '_' + str(alpha) + '.dat'
                config.EXT_ITER = iterations / 200
            else:
                config.RESTART_FLOW_FILENAME = basepath2 + os.path.sep + 'solution_flow.dat'
            config.SOLUTION_FLOW_FILENAME = basepath2 + os.path.sep + 'solution_flow_' + str(wu[0]) + '_' + str(alpha) + '.dat'
            state.find_files(config)
        else:
            basepath2 = os.path.dirname(os.path.realpath(__file__))
            # restart_file = basepath2 + os.path.sep + 'solution_flow_' + str(wu[0]) + '_' + str(alpha) + '.dat'
            # config.RESTART_FLOW_FILENAME = basepath2 + os.path.sep + 'solution_flow.dat'
            #config.SOLUTION_FLOW_FILENAME = basepath2 + os.path.sep + 'solution_flow_' + str(wu[0]) + '_' + str(alpha) + '.dat'
            #state.find_files(config)
            state.FILES.MESH = config.MESH_FILENAME

        cd = SU2.eval.func('DRAG', config, state)
        cl = SU2.eval.func('LIFT', config, state)
        cm = SU2.eval.func('MOMENT_Z', config, state)
        if ComputeGradients:
            # RUN FOR DRAG GRADIENTS
            info = SU2.run.adjoint(config)
            state.update(info)
            #SU2.io.restart2solution(config,state)
            # Gradient Projection
            info = SU2.run.projection(config, step)
            state.update(info)
            get_gradients = info.get('GRADIENTS')
            dcd_dx = get_gradients.get('DRAG')

            # RUN FOR LIFT GRADIENTS
            config.OBJECTIVE_FUNCTION = 'LIFT'
            info = SU2.run.adjoint(config)
            state.update(info)
            #SU2.io.restart2solution(config,state)
            # Gradient Projection
            info = SU2.run.projection(config, step)
            state.update(info)
            get_gradients = info.get('GRADIENTS')
            dcl_dx = get_gradients.get('LIFT')

            where_are_NaNs_cl = np.isnan(dcl_dx)
            dcl_dx[where_are_NaNs_cl] = 0.0

            where_are_NaNs_cl = np.isnan(dcl_dx)
            dcd_dx[where_are_NaNs_cl] = 0.0

            n = len(CST)
            m = len(dcd_dx)
            dcst_dx = np.zeros((n, m))

            wl_original, wu_original = wu, wl
            dz = 0.0
            N = 200
            coord_old = cst_to_coordinates_from_kulfan(wl_original, wu_original, N, dz)

            # design = [85, 79, 74, 70, 67, 63, 60, 56, 53, 50, 47, 43, 40, 37, 33, 29, 25, 21, 14, 115, 121, 126, 130, 133, 137, 140, 144, 147, 150, 153, 157, 160, 163, 167, 171, 175, 179, 186]
            design = range(0, len(x))
            # Gradients
            FDorCS = 'FD'
            if FDorCS == 'FD':
                fd_step = 1e-6
                for i in range(0, n):
                    wl_new = deepcopy(wl_original)
                    wu_new = deepcopy(wu_original)
                    if i < n/2:
                        wl_new[i] += fd_step
                    else:
                        wu_new[i-4] += fd_step
                    coor_new = cst_to_coordinates_from_kulfan(wl_new, wu_new, N, dz)
                    j = 0
                    for coor_d in design:
                        if (coor_new[1][coor_d] - coord_old[1][coor_d]).real == 0:
                            dcst_dx[i][j] = 0
                        else:
                            dcst_dx[i][j] = 1/((coor_new[1][coor_d] - coord_old[1][coor_d]).real / fd_step)
                        j += 1

            elif FDorCS == 'CS':
                step_size = 1e-20
                cs_step = complex(0, step_size)

                for i in range(0, n):
                    wl_new = deepcopy(wl_original.astype(complex))
                    wu_new = deepcopy(wu_original.astype(complex))
                    if i >= n/2:
                        wl_new[i-4] += cs_step
                    else:
                        wu_new[i] += cs_step
                    coor_new = cst_to_coordinates_complex(wl_new, wu_new, N, dz)
                    j = 0
                    for coor_d in design:
                        if coor_new[1][coor_d].imag == 0:
                            dcst_dx[i][j] = 0
                        else:
                            dcst_dx[i][j] = 1/(coor_new[1][coor_d].imag / np.imag(cs_step))
                        j += 1
            else:
                print 'Warning. FDorCS needs to be set to either FD or CS'
            dcst_dx = np.matrix(dcst_dx)
            dcl_dx = np.matrix(dcl_dx)
            dcd_dx = np.matrix(dcd_dx)

            dcl_dcst = dcst_dx * dcl_dx.T
            dcd_dcst = dcst_dx * dcd_dx.T

            # print cl, cd, dcl_dcst, dcd_dcst
            return cl, cd, dcl_dcst, dcd_dcst

        return cl, cd

    def plot(self, single_figure=True):
        """plot cl/cd/cm polars

        Parameters
        ----------
        single_figure : bool
            True  : plot all cl on the same figure (same for cd,cm)
            False : plot all cl/cd/cm on separate figures

        Returns
        -------
        figs : list of figure handles

        """

        import matplotlib.pyplot as plt

        figs = []

        # if in single figure mode (default)
        if single_figure:
            # generate figure handles
            fig1 = plt.figure()
            ax1 = fig1.add_subplot(111)
            figs.append(fig1)

            fig2 = plt.figure()
            ax2 = fig2.add_subplot(111)
            figs.append(fig2)

            fig3 = plt.figure()
            ax3 = fig3.add_subplot(111)
            figs.append(fig3)

            # loop through polars and plot
            for p in self.polars:
                # plot cl
                ax1.plot(p.alpha, p.cl, label='Re = ' + str(p.Re/1e6) + ' million')
                ax1.set_xlabel('angle of attack (deg)')
                ax1.set_ylabel('lift coefficient')
                ax1.legend(loc='best')

                # plot cd
                ax2.plot(p.alpha, p.cd, label='Re = ' + str(p.Re/1e6) + ' million')
                ax2.set_xlabel('angle of attack (deg)')
                ax2.set_ylabel('drag coefficient')
                ax2.legend(loc='best')

                # plot cm
                ax3.plot(p.alpha, p.cm, label='Re = ' + str(p.Re/1e6) + ' million')
                ax3.set_xlabel('angle of attack (deg)')
                ax3.set_ylabel('moment coefficient')
                ax3.legend(loc='best')

        # otherwise, multi figure mode -- plot all on separate figures
        else:
            for p in self.polars:
                fig = plt.figure()
                figs.append(fig)
                ax = fig.add_subplot(111)
                ax.plot(p.alpha, p.cl, label='Re = ' + str(p.Re/1e6) + ' million')
                ax.set_xlabel('angle of attack (deg)')
                ax.set_ylabel('lift coefficient')
                ax.legend(loc='best')

                fig = plt.figure()
                figs.append(fig)
                ax = fig.add_subplot(111)
                ax.plot(p.alpha, p.cd, label='Re = ' + str(p.Re/1e6) + ' million')
                ax.set_xlabel('angle of attack (deg)')
                ax.set_ylabel('drag coefficient')
                ax.legend(loc='best')

                fig = plt.figure()
                figs.append(fig)
                ax = fig.add_subplot(111)
                ax.plot(p.alpha, p.cm, label='Re = ' + str(p.Re/1e6) + ' million')
                ax.set_xlabel('angle of attack (deg)')
                ax.set_ylabel('moment coefficient')
                ax.legend(loc='best')
        plt.show()
        return figs


class CCAirfoil:
    """A helper class to evaluate airfoil data using a continuously
    differentiable cubic spline"""
    # implements(AirfoilInterface)


    def __init__(self, alpha, Re, cl, cd, cm, CST=None, cl_2D=None, cd_2D=None, alpha_2D=None, dcl_dafp=None, dcd_dafp=None, alphas_freeform=None, airfoil_analysis_options=None):
        """Setup CCAirfoil from raw airfoil data on a grid.

        Parameters
        ----------
        alpha : array_like (deg)
            angles of attack where airfoil data are defined
            (should be defined from -180 to +180 degrees)
        Re : array_like
            Reynolds numbers where airfoil data are defined
            (can be empty or of length one if not Reynolds number dependent)
        cl : array_like
            lift coefficient 2-D array with shape (alpha.size, Re.size)
            cl[i, j] is the lift coefficient at alpha[i] and Re[j]
        cd : array_like
            drag coefficient 2-D array with shape (alpha.size, Re.size)
            cd[i, j] is the drag coefficient at alpha[i] and Re[j]

        """
        alpha = np.radians(alpha)

        if not all(np.diff(alpha)):
            to_delete = np.zeros(0)
            diff = np.diff(alpha)
            for i in range(len(alpha)-1):
                if not diff[i] > 0.0:
                    to_delete = np.append(to_delete, i)
            alpha = np.delete(alpha, to_delete)
            cl = np.delete(cl, to_delete)
            cd = np.delete(cd, to_delete)

        self.one_Re = False

        # special case if zero or one Reynolds number (need at least two for bivariate spline)
        if len(Re) < 2:
            Re = [1e1, 1e15]
            cl = np.c_[cl, cl]
            cd = np.c_[cd, cd]
            self.one_Re = True

        kx = min(len(alpha)-1, 3)
        ky = min(len(Re)-1, 3)

        # a small amount of smoothing is used to prevent spurious multiple solutions
        self.cl_spline = RectBivariateSpline(alpha, Re, cl, kx=kx, ky=ky) #, s=0.1)#, s=0.1)
        self.cd_spline = RectBivariateSpline(alpha, Re, cd, kx=kx, ky=ky) #, s=0.001) #, s=0.001)

        if CST is not None:
            # import matplotlib.pylab as plt
            # plt.figure()
            # plt.plot(alpha_2D, cl_2D)
            # n = 2000
            # alphas = np.linspace(-180,180, n)
            # cls = np.zeros(n)
            # cds = np.zeros(n)
            # for i in range(n):
            #     cls[i] = self.cl_spline(np.radians(alphas[i]), 1e6)
            #     cds[i] = self.cd_spline(np.radians(alphas[i]), 1e6)
            # plt.figure()
            # plt.plot(alpha_2D, cl_2D, '^')
            # plt.plot(np.degrees(alpha), cl[:,0], 'x')
            # plt.plot(alphas, cls)
            # plt.figure()
            # plt.plot(alpha_2D, cd_2D, '^')
            # plt.plot(np.degrees(alpha), cd[:,0], 'x')
            # plt.plot(alphas, cds)
            # plt.show()
            self.CST = CST
            self.cl_2D_origin = cl_2D
            self.cd_2D_origin = cd_2D
            self.alpha_2D_origin = alpha_2D
            self.dcl_dafp = dcl_dafp
            self.dcd_dafp = dcd_dafp
            self.alphas_freeform = alphas_freeform
            self.dcl_dafp_spline = [0]*8
            self.dcd_dafp_spline = [0]*8
            self.airfoil_analysis_options = airfoil_analysis_options
            if airfoil_analysis_options is not None:
                if airfoil_analysis_options['FreeFormDesign']:
                    for i in range(8):
                        self.dcl_dafp_spline[i] = Akima(alphas_freeform, dcl_dafp[:,i])
                        self.dcd_dafp_spline[i] = Akima(alphas_freeform, dcd_dafp[:,i])

    @classmethod
    def initFromAerodynFile(cls, aerodynFile):
        """convenience method for initializing with AeroDyn formatted files

        Parameters
        ----------
        aerodynFile : str
            location of AeroDyn style airfoiil file

        Returns
        -------
        af : CCAirfoil
            a constructed CCAirfoil object

        """

        af = Airfoil.initFromAerodynFile(aerodynFile)
        alpha, Re, cl, cd, cm = af.createDataGrid()
        return cls(alpha, Re, cl, cd, cm)

    @classmethod
    def initFromCST(cls, CST, alphas, Re, airfoil_analysis_options):
        """convenience method for initializing with AeroDyn formatted files

        Parameters
        ----------
        aerodynFile : str
            location of AeroDyn style airfoiil file

        Returns
        -------
        af : CCAirfoil
            a constructed CCAirfoil object

        """
        af = Airfoil.initFromCST(CST, alphas, [Re], airfoil_analysis_options)

        r_over_R = 0.5
        chord_over_r = 0.15
        tsr = 7.55
        cd_max = 1.5
        # af3D = af.correction3D(r_over_R, chord_over_r, tsr)
        # af_extrap1 = af3D.extrapolate(cd_max)
        af_extrap1 = af.extrapolate(cd_max)
        alpha, Re, cl, cd, cm = af_extrap1.createDataGrid()

        return cls(alpha, Re, cl, cd, cm, CST=CST, cl_2D=af.polars[0].cl, cd_2D=af.polars[0].cd, alpha_2D=af.polars[0].alpha, dcl_dafp=af.polars[0].dcl_dafp, dcd_dafp=af.polars[0].dcd_dafp, alphas_freeform=af.polars[0].alphas_freeform, airfoil_analysis_options=airfoil_analysis_options)

    @classmethod
    def initFromNACA(cls, NACA, alphas, Re, airfoil_analysis_options, ComputeGradient=False):
        """convenience method for initializing with AeroDyn formatted files

        Parameters
        ----------
        aerodynFile : str
            location of AeroDyn style airfoiil file

        Returns
        -------
        af : CCAirfoil
            a constructed CCAirfoil object

        """
        af = Airfoil.initFromNACA(NACA, alphas, [Re], airfoil_analysis_options, ComputeGradient=ComputeGradient)

        r_over_R = 0.5
        chord_over_r = 0.15
        tsr = 7.55
        cd_max = 1.5
        # af3D = af.correction3D(r_over_R, chord_over_r, tsr)
        # af_extrap1 = af3D.extrapolate(cd_max)
        af_extrap1 = af.extrapolate(cd_max)
        alpha, Re, cl, cd, cm = af_extrap1.createDataGrid()

        return cls(alpha, Re, cl, cd, cm, CST=NACA, cl_2D=af.polars[0].cl, cd_2D=af.polars[0].cd, alpha_2D=af.polars[0].alpha, dcl_dafp=af.polars[0].dcl_dafp, dcd_dafp=af.polars[0].dcd_dafp, alphas_freeform=af.polars[0].alphas_freeform)

    @classmethod
    def initFromInput(cls, alpha, Re, cl, cd, cm=None):
        """convenience method for initializing with AeroDyn formatted files

        Parameters
        ----------
        aerodynFile : str
            location of AeroDyn style airfoiil file

        Returns
        -------
        af : CCAirfoil
            a constructed CCAirfoil object

        """
        return cls(alpha, [Re], cl, cd, cm)

    def evaluate(self, alpha, Re):
        """Get lift/drag coefficient at the specified angle of attack and Reynolds number.

        Parameters
        ----------
        alpha : float (rad)
            angle of attack
        Re : float
            Reynolds number

        Returns
        -------
        cl : float
            lift coefficient
        cd : float
            drag coefficient

        Notes
        -----
        This method uses a spline so that the output is continuously differentiable, and
        also uses a small amount of smoothing to help remove spurious multiple solutions.

        """
        cl = self.cl_spline.ev(alpha, Re)
        cd = self.cd_spline.ev(alpha, Re)
        # try:
        #     w = self.CST[0]
        # except:
        #     return cl, cd
        # try:
        #     [x, y] = cst_to_coordinates(self.CST[0])
        # except:
        #     [x, y] = cst_to_coordinates(self.CST)
        #
        #
        #
        # basepath = os.path.join(os.path.dirname(os.path.realpath(__file__)), 'CoordinatesFiles')
        # airfoil_shape_file = basepath + os.path.sep + 'cst_coordinates.dat'
        #
        # coord_file = open(airfoil_shape_file, 'w')
        #
        # print >> coord_file, 'CST'
        # for i in range(len(x)):
        #     print >> coord_file, '{:<10f}\t{:<10f}'.format(x[i], y[i])
        #
        # coord_file.close()
        #
        # # read in coordinate file
        # # with suppress_stdout_stderr():
        # airfoil = pyXLIGHT.xfoilAnalysis(airfoil_shape_file, x=x, y=y)
        # airfoil.re = 1e6#Re
        # airfoil.mach = 0.00
        # airfoil.iter = 100
        # alpha = np.degrees(alpha)
        # cl_1, cd_1, cm, lexitflag = airfoil.solveAlpha(alpha)
        # if np.isnan(cl_1):
        return cl, cd
        # else:
        #     print "CL", cl_1, cl
        #     print "CD", cd_1, cd
        #     print "CL diff", cl_1 - cl
        #     print "CD diff", cd_1 - cd
        #     return cl_1, cd_1


    def derivatives(self, alpha, Re):

        # note: direct call to bisplev will be unnecessary with latest scipy update (add derivative method)
        tck_cl = self.cl_spline.tck[:3] + self.cl_spline.degrees  # concatenate lists
        tck_cd = self.cd_spline.tck[:3] + self.cd_spline.degrees

        dcl_dalpha = bisplev(alpha, Re, tck_cl, dx=1, dy=0)
        dcd_dalpha = bisplev(alpha, Re, tck_cd, dx=1, dy=0)

        if self.one_Re:
            dcl_dRe = 0.0
            dcd_dRe = 0.0
        else:
            dcl_dRe = bisplev(alpha, Re, tck_cl, dx=0, dy=1)
            dcd_dRe = bisplev(alpha, Re, tck_cd, dx=0, dy=1)
        return dcl_dalpha, dcl_dRe, dcd_dalpha, dcd_dRe

    def freeform_derivatives(self, alpha):
            """Get lift/drag coefficient at the specified angle of attack and Reynolds number.

            Parameters
            ----------
            alpha : float (rad)
                angle of attack
            Re : float
                Reynolds number

            Returns
            -------
            cl : float
                lift coefficient
            cd : float
                drag coefficient

            Notes
            -----
            This method uses a spline so that the output is continuously differentiable, and
            also uses a small amount of smoothing to help remove spurious multiple solutions.

            """
            dcl_dafp = np.zeros(8)
            dcd_dafp = np.zeros(8)
            for i in range(8):
                dcl_dafp[i], _, _, _ = self.dcl_dafp_spline[i].interp(alpha)
                dcd_dafp[i], _, _, _ = self.dcd_dafp_spline[i].interp(alpha)
            return dcl_dafp, dcd_dafp

    def airfoil_parameterization_derivatives(self, alpha, Re, CST, airfoil_analysis_options):
        Uinf = 10.0

        if airfoil_analysis_options['AnalysisMethod'] == 'XFOIL':
            cl, cd, dcl_dafp, dcd_dafp = xfoilGradients(CST, alpha, Re, airfoil_analysis_options['GradientType'])
        else:
            ComputeGradients = True
            cl, cd, dcl_dafp, dcd_dafp = cfdGradients(CST, alpha, Re, airfoil_analysis_options['CFDiterations'], airfoil_analysis_options['CFDprocessors'], airfoil_analysis_options['GradientType'], Uinf, ComputeGradients, GenerateMESH=True)
        return dcl_dafp, dcd_dafp

    def correction_spline_derivatives(self, cl_2D_test, cd_2D_test, alpha_test):

        r_over_R = 0.5
        chord_over_r = 0.15
        tsr = 7.55
        cd_max = 1.5
        alpha2D = self.alpha_2D_origin
        cl2D = self.cl_2D_origin
        cd2D = self.cd_2D_origin
        alpha_test_deg = np.degrees(alpha_test)
        for i in range(len(alpha2D)):
            if alpha2D[i] > alpha_test_deg:
                index = i
                break
        alpha2D = alpha2D[:index] + [alpha_test_deg] + alpha2D[index:]
        cl2D = cl2D[:index] + [cl_2D_test] + cl2D[index:]
        cd2D = cd2D[:index] + [cd_2D_test] + cd2D[index:]

        polar = Polar([1e6], alpha2D, cl2D, cd2D, cm=np.zeros_like(cd2D))
        af = Airfoil(polars=[polar])
        af3D = af.correction3D(r_over_R, chord_over_r, tsr)
        af_extrap1 = af3D.extrapolate(cd_max)
        # af_extrap1 = af.extrapolate(cd_max)
        alpha, Re, cl, cd, cm = af_extrap1.createDataGrid()


        alpha = np.radians(alpha)

        if not all(np.diff(alpha)):
            to_delete = np.zeros(0)
            diff = np.diff(alpha)
            for i in range(len(alpha)-1):
                if not diff[i] > 0.0:
                    to_delete = np.append(to_delete, i)
            alpha = np.delete(alpha, to_delete)
            cl = np.delete(cl, to_delete)
            cd = np.delete(cd, to_delete)

        self.one_Re_test = False
        Re = [1e6]
        # special case if zero or one Reynolds number (need at least two for bivariate spline)
        if len(Re) < 2:
            Re = [1e1, 1e15]
            cl = np.c_[cl, cl]
            cd = np.c_[cd, cd]
            self.one_Re = True

        kx = min(len(alpha)-1, 3)
        ky = min(len(Re)-1, 3)

        # a small amount of smoothing is used to prevent spurious multiple solutions
        self.cl_spline_test = RectBivariateSpline(alpha, Re, cl, kx=kx, ky=ky, s=0.1)
        self.cd_spline_test = RectBivariateSpline(alpha, Re, cd, kx=kx, ky=ky, s=0.001)

        cl_3D_new = self.cl_spline_test.ev(alpha_test, 1e6)
        cd_3D_new = self.cd_spline_test.ev(alpha_test, 1e6)

        return cl_3D_new, cd_3D_new

    def splineGradients(self, alpha):
        fd_step = 1e-4
        wl, wu, N, dz = CST_to_kulfan(self.CST[0])
        Re = 1e6
        [x, y] = cst_to_coordinates_from_kulfan(wl, wu, N, dz)
        basepath = os.path.join(os.path.dirname(os.path.realpath(__file__)), 'CoordinatesFiles')
        airfoil_shape_file = basepath + os.path.sep + 'cst_coordinates.dat'
        airfoil = pyXLIGHT.xfoilAnalysis(airfoil_shape_file, x=x, y=y)
        airfoil.re = Re
        airfoil.mach = 0.00
        airfoil.iter = 100
        alpha = np.radians(alpha)
        cl, cd, cm, lexitflag = airfoil.solveAlpha(alpha)

        cl_3D_new, cd_3D_new = self.correction_spline_derivatives(cl, cd, alpha)

        cl_new = cl + fd_step
        cd_new = cd + fd_step
        cl_3D_new2, cd_3D_new2 = self.correction_spline_derivatives(cl_new, cd_new, alpha)

        dcl3D_spline_dcl2D_origin = (cl_3D_new2 - cl_3D_new) / fd_step
        dcd3D_spline_dcd2D_origin = (cd_3D_new2 - cd_3D_new) / fd_step

        return dcl3D_spline_dcl2D_origin, dcd3D_spline_dcd2D_origin




def cfdGradients(CST, alpha, Re, iterations, processors, FDorCS, Uinf, ComputeGradients, GenerateMESH=True):

    import os, sys, shutil, copy
    sys.path.append(os.environ['SU2_RUN'])
    import SU2

    wl, wu, N, dz = CST_to_kulfan(CST)

    # Populate x coordinates
    x = np.ones((N, 1))
    zeta = np.zeros((N, 1))
    for z in range(0, N):
        zeta[z] = 2 * pi / N * z
        if z == N - 1:
            zeta[z] = 2.0 * pi
        x[z] = 0.5*(cos(zeta[z])+1.0)

    # N1 and N2 parameters (N1 = 0.5 and N2 = 1 for airfoil shape)
    N1 = 0.5
    N2 = 1

    try:
        zerind = np.where(x == 0)  # Used to separate upper and lower surfaces
        zerind = zerind[0][0]
    except:
        zerind = N/2

    xl = np.zeros(zerind)
    xu = np.zeros(N-zerind)

    for z in range(len(xl)):
        xl[z] = x[z]        # Lower surface x-coordinates
    for z in range(len(xu)):
        xu[z] = x[z + zerind]   # Upper surface x-coordinates

    yl = ClassShape(wl, xl, N1, N2, -dz) # Call ClassShape function to determine lower surface y-coordinates
    yu = ClassShape(wu, xu, N1, N2, dz)  # Call ClassShape function to determine upper surface y-coordinates

    y = np.concatenate([yl, yu])  # Combine upper and lower y coordinates
    y = y[::-1]
    # coord_split = [xl, yl, xu, yu]  # Combine x and y into single output
    # coord = [x, y]
    x1 = np.zeros(len(x))
    for k in range(len(x)):
        x1[k] = x[k][0]
    x = x1

    basepath = os.path.join(os.path.dirname(os.path.realpath(__file__)), 'SU2_EDU/bin')
    airfoil_shape_file = basepath + os.path.sep + 'airfoil_shape.dat'

    coord_file = open(airfoil_shape_file, 'w')

    print >> coord_file, 'CST'
    for i in range(len(x)):
        print >> coord_file, '{:<10f}\t{:<10f}'.format(x[i], y[i])

    coord_file.close()

    if GenerateMESH:
        ## Update mesh for specific airfoil (mesh deformation in SU2_EDU)
        basepath = os.path.join(os.path.dirname(os.path.realpath(__file__)), 'SU2_EDU/bin')
        su2_file_execute = basepath + os.path.sep + 'SU2_EDU'

        savedPath = os.getcwd()
        os.chdir(basepath)
        subprocess.call([su2_file_execute])
        os.chdir(savedPath)

    partitions = processors
    compute = True
    step = 1e-4
    iterations = iterations

    # Config and state
    basepath = os.path.join(os.path.dirname(os.path.realpath(__file__)), 'CoordinatesFiles')
    # filename = basepath + os.path.sep + 'inv_NACA0012.cfg'
    filename = basepath + os.path.sep + 'test_incomp_rans.cfg'
    # filename = basepath + os.path.sep + 'turb_nasa.cfg'

    config = SU2.io.Config(filename)
    state  = SU2.io.State()
    config.NUMBER_PART = partitions
    config.EXT_ITER    = iterations

    basepath = os.path.join(os.path.dirname(os.path.realpath(__file__)), 'SU2_EDU/bin')
    mesh_filename = basepath + os.path.sep + 'mesh_AIRFOIL.su2'

    config.WRT_CSV_SOL = 'YES'
    config.MESH_FILENAME = mesh_filename
    config.AoA = alpha #np.degrees(alpha)
    Ma = Uinf / 340.29  # Speed of sound at sea level
    x_vel = Uinf * cos(np.radians(alpha))
    y_vel = Uinf * sin(np.radians(alpha))
    config.FREESTREAM_VELOCITY = '( ' + str(x_vel) + ', ' + str(y_vel) + ', 0.00 )'
    config.MACH_NUMBER = Ma
    config.REYNOLDS_NUMBER = Re
    restart = True
    if restart:
        config.RESTART_SOL = 'YES'
        basepath2 = os.path.dirname(os.path.realpath(__file__))
        config.RESTART_FLOW_FILENAME = basepath2 + os.path.sep + 'solution_flow.dat' #_' + str(int(wu[0]) + '_' + str(alpha) + '.dat'
        config.SOLUTION_FLOW_FILENAME = basepath2 + os.path.sep + 'solution_flow_' + str(wu[0]) + '_' + str(alpha) + '.dat'

    # find solution files if they exist
    # state.find_files(config)
    ffdtag = []
    kind = []
    marker = []
    param = []
    scale = []
    for i in range(len(x)):
        ffdtag.append([])
        kind.append('HICKS_HENNE')
        marker.append(['airfoil'])
        if i < len(x) / 2.0:
            param.append([0.0, x[i]])
        else:
            param.append([1.0, x[i]])
        scale.append(1.0)
    config.DEFINITION_DV = dict(FFDTAG=ffdtag, KIND=kind, MARKER=marker, PARAM=param, SCALE=scale)
    state.FILES.MESH = config.MESH_FILENAME


    cd = SU2.eval.func('DRAG', config, state)
    cl = SU2.eval.func('LIFT', config, state)
    cm = SU2.eval.func('MOMENT_Z', config, state)
    if ComputeGradients:
        # RUN FOR DRAG GRADIENTS
        info = SU2.run.adjoint(config)
        state.update(info)
        #SU2.io.restart2solution(config,state)
        # Gradient Projection
        info = SU2.run.projection(config, step)
        state.update(info)
        get_gradients = info.get('GRADIENTS')
        dcd_dx = get_gradients.get('DRAG')

        # RUN FOR LIFT GRADIENTS
        config.OBJECTIVE_FUNCTION = 'LIFT'
        info = SU2.run.adjoint(config)
        state.update(info)
        #SU2.io.restart2solution(config,state)
        # Gradient Projection
        info = SU2.run.projection(config, step)
        state.update(info)
        get_gradients = info.get('GRADIENTS')
        dcl_dx = get_gradients.get('LIFT')

        where_are_NaNs_cl = np.isnan(dcl_dx)
        dcl_dx[where_are_NaNs_cl] = 0.0

        where_are_NaNs_cl = np.isnan(dcl_dx)
        dcd_dx[where_are_NaNs_cl] = 0.0

        n = len(CST)
        m = len(dcd_dx)
        dcst_dx = np.zeros((n, m))

        wl_original, wu_original = wu, wl
        dz = 0.0
        N = 200
        coord_old = cst_to_coordinates_split(wl_original, wu_original, N, dz)

        # design = [85, 79, 74, 70, 67, 63, 60, 56, 53, 50, 47, 43, 40, 37, 33, 29, 25, 21, 14, 115, 121, 126, 130, 133, 137, 140, 144, 147, 150, 153, 157, 160, 163, 167, 171, 175, 179, 186]
        design = range(0, len(x))
        # Gradients
        FDorCS = 'FD'
        if FDorCS == 'FD':
            fd_step = 1e-6
            for i in range(0, n):
                wl_new = deepcopy(wl_original)
                wu_new = deepcopy(wu_original)
                if i < n/2:
                    wl_new[i] += fd_step
                else:
                    wu_new[i-4] += fd_step
                coor_new = cst_to_coordinates_split(wl_new, wu_new, N, dz)
                j = 0
                for coor_d in design:
                    if (coor_new[1][coor_d] - coord_old[1][coor_d]).real == 0:
                        dcst_dx[i][j] = 0
                    else:
                        dcst_dx[i][j] = 1/((coor_new[1][coor_d] - coord_old[1][coor_d]).real / fd_step)
                    j += 1

        elif FDorCS == 'CS':
            step_size = 1e-20
            cs_step = complex(0, step_size)

            for i in range(0, n):
                wl_new = deepcopy(wl_original.astype(complex))
                wu_new = deepcopy(wu_original.astype(complex))
                if i >= n/2:
                    wl_new[i-4] += cs_step
                else:
                    wu_new[i] += cs_step
                coor_new = cst_to_coordinates_complex(wl_new, wu_new, N, dz)
                j = 0
                for coor_d in design:
                    if coor_new[1][coor_d].imag == 0:
                        dcst_dx[i][j] = 0
                    else:
                        dcst_dx[i][j] = 1/(coor_new[1][coor_d].imag / np.imag(cs_step))
                    j += 1
        else:
            print 'Warning. FDorCS needs to be set to either FD or CS'
        dcst_dx = np.matrix(dcst_dx)
        dcl_dx = np.matrix(dcl_dx)
        dcd_dx = np.matrix(dcd_dx)

        dcl_dcst = dcst_dx * dcl_dx.T
        dcd_dcst = dcst_dx * dcd_dx.T

        # print cl, cd, dcl_dcst, dcd_dcst
        return cl, cd, dcl_dcst, dcd_dcst

    return cl, cd


def xfoilGradients(CST, alpha, Re, FDorCS):
    alpha = np.degrees(alpha)
    wl, wu, N, dz = CST_to_kulfan(CST)

    dcl_dafp, dcd_dafp = np.zeros(8), np.zeros(8)
    cl, cd, flag = cstReal(alpha, Re, np.real(wl), np.real(wu), N, dz, Uinf=10.0)

    if FDorCS == 'CS':
        step_size = 1e-20
        cs_step = complex(0, step_size)
        for i in range(len(wl)):

            wl_complex = deepcopy(wl)
            wl_complex[i] += cs_step
            cl_complex, cd_complex = cstComplex(alpha, Re, wl_complex, wu, N, dz, Uinf=10.0)
            dcl_dafp[i] = np.imag(cl_complex)/np.imag(cs_step)
            dcd_dafp[i] = np.imag(cd_complex)/np.imag(cs_step)
            wu_complex = deepcopy(wu)
            wu_complex[i] += cs_step
            cl_complex, cd_complex = cstComplex(alpha, Re, wl, wu_complex, N, dz, Uinf=10.0)
            dcl_dafp[i+4] = np.imag(cl_complex)/np.imag(cs_step)
            dcd_dafp[i+4] = np.imag(cd_complex)/np.imag(cs_step)
    else:
        step_size = 1e-7
        fd_step = step_size
        exit_flag = np.zeros(8)
        global lexitflag_counter
        for i in range(len(wl)):
            wl_fd1 = np.real(deepcopy(wl))
            wl_fd2 = np.real(deepcopy(wl))
            wl_fd1[i] -= fd_step
            wl_fd2[i] += fd_step
            cl_fd1, cd_fd1, flag1 = cstReal(alpha, Re, wl_fd1, np.real(wu), N, dz, Uinf=10.0)
            cl_fd1, cd_fd1, flag1 = deepcopy(cl_fd1), deepcopy(cd_fd1), deepcopy(flag1)
            if flag1:
                lexitflag_counter += 1
            cl_fd2, cd_fd2, flag2 = cstReal(alpha, Re, wl_fd2, np.real(wu), N, dz, Uinf=10.0)
            cl_fd2, cd_fd2, flag2 = deepcopy(cl_fd2), deepcopy(cd_fd2), deepcopy(flag2)
            if flag2:
                lexitflag_counter += 1
            exit_flag[i] = np.logical_or(flag1, flag2)
            dcl_dafp[i] = (cl_fd2 - cl_fd1)/(2.*fd_step)
            dcd_dafp[i] = (cd_fd2 - cd_fd1)/(2.*fd_step)
            wu_fd1 = np.real(deepcopy(wu))
            wu_fd2 = np.real(deepcopy(wu))
            wu_fd1[i] -= fd_step
            wu_fd2[i] += fd_step
            cl_fd1, cd_fd1, flag1 = cstReal(alpha, Re, np.real(wl), wu_fd1, N, dz, Uinf=10.0)
            cl_fd1, cd_fd1, flag1 = deepcopy(cl_fd1), deepcopy(cd_fd1), deepcopy(flag1)
            if flag1:
                lexitflag_counter += 1
            cl_fd2, cd_fd2, flag2 = cstReal(alpha, Re, np.real(wl), wu_fd2, N, dz, Uinf=10.0)
            cl_fd2, cd_fd2, flag2 = deepcopy(cl_fd2), deepcopy(cd_fd2), deepcopy(flag2)
            if flag2:
                lexitflag_counter += 1
            dcl_dafp[i+4] = (cl_fd2 - cl_fd1)/(2.*fd_step)
            dcd_dafp[i+4] = (cd_fd2 - cd_fd1)/(2.*fd_step)
            exit_flag[i+4] = np.logical_or(flag1, flag2)
        if np.any(abs(dcl_dafp) > 2.0) or np.any(abs(dcd_dafp) > 2.0) or np.any(exit_flag):
            for i in range(8):
                if abs(dcl_dafp[i]) > 2.0 or abs(dcd_dafp[i]) > 2.0 or exit_flag[i]:
                    # tolerance
                    alphas = np.linspace(-5, 20, 25)
                    Re = 1e6
                    airfoil_analysis_options = dict(AnalysisMethod='XFOIL', AirfoilParameterization='CST', GradientType='FD', CFDiterations=10000, CFDprocessors=0, FreeFormDesign=False)
                    af1 = Airfoil.initFromCST(CST, alphas, [Re], airfoil_analysis_options)
                    af_extrap11 = af1.extrapolate(1.5)
                    alphas_cur, Re_cur, cl_cur, cd_cur, cm_cur = af_extrap11.createDataGrid()
                    cl_spline_cur = Akima(alphas_cur, cl_cur)
                    cd_spline_cur = Akima(alphas_cur, cd_cur)
                    cl_fd_cur, _, _, _ = cl_spline_cur.interp(alpha)
                    cd_fd_cur, _, _, _ = cd_spline_cur.interp(alpha)
                    CST_new = deepcopy(CST)
                    CST_new[i] += fd_step
                    af = Airfoil.initFromCST(CST_new, alphas, [Re], airfoil_analysis_options)
                    af_extrap1 = af.extrapolate(1.5)
                    alphas_new, Re_new, cl_new, cd_new, cm_new = af_extrap1.createDataGrid()
                    cl_spline = Akima(alphas_new, cl_new)
                    cd_spline = Akima(alphas_new, cd_new)
                    cl_fd_new, _, _, _ = cl_spline.interp(alpha)
                    cd_fd_new, _, _, _ = cd_spline.interp(alpha)
                    dcl_dafp[i] = (cl_fd_new - cl_fd_cur) / fd_step
                    dcd_dafp[i] = (cd_fd_new - cd_fd_cur) / fd_step
            # for i in range(8):


    return cl, cd, dcl_dafp, dcd_dafp

def cstComplex(alpha, Re, wl, wu, N, dz, Uinf):

    N = N
    dz = dz

    # Populate x coordinates
    x = np.ones((N, 1), dtype=complex)
    zeta = np.zeros((N, 1)) #, dtype=complex)
    for z in range(0, N):
        zeta[z] = 2.0 * pi / N * z
        if z == N - 1:
            zeta[z] = 2.0 * pi
        x[z] = 0.5*(cmath.cos(zeta[z])+1.0)

    # N1 and N2 parameters (N1 = 0.5 and N2 = 1 for airfoil shape)
    N1 = 0.5
    N2 = 1

    try:
        zerind = np.where(x == 0)  # Used to separate upper and lower surfaces
        zerind = zerind[0][0]
    except:
        zerind = N/2

    xl = np.zeros(zerind, dtype=complex)
    xu = np.zeros(N-zerind, dtype=complex)

    for z in range(len(xl)):
        xl[z] = x[z][0]        # Lower surface x-coordinates
    for z in range(len(xu)):
        xu[z] = x[z + zerind][0]   # Upper surface x-coordinates

    yl = ClassShapeComplex(wl, xl, N1, N2, -dz) # Call ClassShape function to determine lower surface y-coordinates
    yu = ClassShapeComplex(wu, xu, N1, N2, dz)  # Call ClassShape function to determine upper surface y-coordinates

    y = np.concatenate([yl, yu])  # Combine upper and lower y coordinates
    y = y[::-1]
    # coord_split = [xl, yl, xu, yu]  # Combine x and y into single output
    # coord = [x, y]
    x1 = np.zeros(len(x), dtype=complex)
    for k in range(len(x)):
        x1[k] = x[k][0]
    x = x1

    basepath = os.path.join(os.path.dirname(os.path.realpath(__file__)), 'CoordinatesFiles')
    airfoil_shape_file = basepath + os.path.sep + 'cst_coordinates_complex.dat'

    coord_file = open(airfoil_shape_file, 'w')

    print >> coord_file, 'CST'
    for i in range(len(x)):
        print >> coord_file, '{:<10f}\t{:<10f}'.format(x[i], y[i])

    coord_file.close()

    # read in coordinate file
    # with suppress_stdout_stderr():
    airfoil = pyXLIGHT.xfoilAnalysis(airfoil_shape_file, x=x, y=y)
    airfoil.re = 1e6 #Re
    airfoil.mach = 0.0 # Uinf / 340.29
    airfoil.iter = 100

    angle = deepcopy(alpha)
    cl, cd, cm, lexitflag = airfoil.solveAlphaComplex(angle)
    if lexitflag:
        cl = -10.0
        cd = 0.0
        print "XFOIL FAILURE"
    return cl, cd

def cstReal(alpha, Re, wl, wu, N, dz, Uinf):

    # Populate x coordinates
    x = np.ones((N, 1))
    zeta = np.zeros((N, 1))
    for z in range(0, N):
        zeta[z] = 2 * pi / N * z
        if z == N - 1:
            zeta[z] = 2.0 * pi
        x[z] = 0.5*(cos(zeta[z])+1.0)

    # N1 and N2 parameters (N1 = 0.5 and N2 = 1 for airfoil shape)
    N1 = 0.5
    N2 = 1

    try:
        zerind = np.where(x == 0)  # Used to separate upper and lower surfaces
        zerind = zerind[0][0]
    except:
        zerind = N/2

    xl = np.zeros(zerind)
    xu = np.zeros(N-zerind)

    for z in range(len(xl)):
        xl[z] = x[z]        # Lower surface x-coordinates
    for z in range(len(xu)):
        xu[z] = x[z + zerind]   # Upper surface x-coordinates

    yl = ClassShape(wl, xl, N1, N2, -dz) # Call ClassShape function to determine lower surface y-coordinates
    yu = ClassShape(wu, xu, N1, N2, dz)  # Call ClassShape function to determine upper surface y-coordinates

    y = np.concatenate([yl, yu])  # Combine upper and lower y coordinates
    y = y[::-1]
    # coord_split = [xl, yl, xu, yu]  # Combine x and y into single output
    # coord = [x, y]
    x1 = np.zeros(len(x))
    for k in range(len(x)):
        x1[k] = x[k][0]
    x = x1

    basepath = os.path.join(os.path.dirname(os.path.realpath(__file__)), 'CoordinatesFiles')
    airfoil_shape_file = basepath + os.path.sep + 'cst_coordinates.dat'

    coord_file = open(airfoil_shape_file, 'w')

    print >> coord_file, 'CST'
    for i in range(len(x)):
        print >> coord_file, '{:<10f}\t{:<10f}'.format(x[i], y[i])

    coord_file.close()

    # read in coordinate file
    # with suppress_stdout_stderr():
    airfoil = pyXLIGHT.xfoilAnalysis(airfoil_shape_file, x=x, y=y)
    airfoil.re = 1e6 #Re
    airfoil.mach = 0.0 #Uinf / 340.29
    airfoil.iter = 100

    angle = alpha
    cl, cd, cm, lexitflag = airfoil.solveAlpha(angle)
    if lexitflag:
        cl = -10.0
        cd = 0.0
    return cl, cd, lexitflag

def CST_to_kulfan(CST):
    n1 = len(CST)/2
    wu = np.zeros(n1)
    wl = np.zeros(n1)
    for j in range(n1):
        wu[j] = CST[j]
        wl[j] = CST[j + n1]
    w1 = np.average(wl)
    w2 = np.average(wu)
    if w1 < w2:
        pass
    else:
        higher = wl
        lower = wu
        wl = lower
        wu = higher
    N = 120
    dz = 0.
    return wl, wu, N, dz

def cst_to_coordinates(CST):
    wl, wu, N, dz = CST_to_kulfan(CST)
    x = np.ones((N, 1))
    zeta = np.zeros((N, 1))
    for z in range(0, N):
        zeta[z] = 2 * pi / N * z
        if z == N - 1:
            zeta[z] = 2.0 * pi
        x[z] = 0.5*(cos(zeta[z])+1.0)

    # N1 and N2 parameters (N1 = 0.5 and N2 = 1 for airfoil shape)
    N1 = 0.5
    N2 = 1

    try:
        zerind = np.where(x == 0)  # Used to separate upper and lower surfaces
        zerind = zerind[0][0]
    except:
        zerind = N/2

    xl = np.zeros(zerind)
    xu = np.zeros(N-zerind)

    for z in range(len(xl)):
        xl[z] = x[z]        # Lower surface x-coordinates
    for z in range(len(xu)):
        xu[z] = x[z + zerind]   # Upper surface x-coordinates

    yl = ClassShape(wl, xl, N1, N2, -dz) # Call ClassShape function to determine lower surface y-coordinates
    yu = ClassShape(wu, xu, N1, N2, dz)  # Call ClassShape function to determine upper surface y-coordinates

    y = np.concatenate([yl, yu])  # Combine upper and lower y coordinates
    y = y[::-1]
    # coord_split = [xl, yl, xu, yu]  # Combine x and y into single output
    # coord = [x, y]
    x1 = np.zeros(len(x))
    for k in range(len(x)):
        x1[k] = x[k][0]
    x = x1
    return [x, y]

def cst_to_coordinates_split(wl, wu, N, dz):
    x = np.ones((N, 1))
    zeta = np.zeros((N, 1))
    for z in range(0, N):
        zeta[z] = 2 * pi / N * z
        if z == N - 1:
            zeta[z] = 2.0 * pi
        x[z] = 0.5*(cos(zeta[z])+1.0)

    # N1 and N2 parameters (N1 = 0.5 and N2 = 1 for airfoil shape)
    N1 = 0.5
    N2 = 1

    try:
        zerind = np.where(x == 0)  # Used to separate upper and lower surfaces
        zerind = zerind[0][0]
    except:
        zerind = N/2

    xl = np.zeros(zerind)
    xu = np.zeros(N-zerind)

    for z in range(len(xl)):
        xl[z] = x[z]        # Lower surface x-coordinates
    for z in range(len(xu)):
        xu[z] = x[z + zerind]   # Upper surface x-coordinates

    yl = ClassShape(wl, xl, N1, N2, -dz) # Call ClassShape function to determine lower surface y-coordinates
    yu = ClassShape(wu, xu, N1, N2, dz)  # Call ClassShape function to determine upper surface y-coordinates

    y = np.concatenate([yl, yu])  # Combine upper and lower y coordinates
    y = y[::-1]
    # coord_split = [xl, yl, xu, yu]  # Combine x and y into single output
    # coord = [x, y]
    x1 = np.zeros(len(x))
    for k in range(len(x)):
        x1[k] = x[k][0]
    x = x1
    return [x, y]

def cst_to_coordinates_complex(wl, wu, N, dz):
    # Populate x coordinates
    x = np.ones((N, 1), dtype=complex)
    zeta = np.zeros((N, 1)) #, dtype=complex)
    for z in range(0, N):
        zeta[z] = 2.0 * pi / N * z
        if z == N - 1:
            zeta[z] = 2.0 * pi
        x[z] = 0.5*(cmath.cos(zeta[z])+1.0)

    # N1 and N2 parameters (N1 = 0.5 and N2 = 1 for airfoil shape)
    N1 = 0.5
    N2 = 1

    try:
        zerind = np.where(x == 0)  # Used to separate upper and lower surfaces
        zerind = zerind[0][0]
    except:
        zerind = N/2

    xl = np.zeros(zerind, dtype=complex)
    xu = np.zeros(N-zerind, dtype=complex)

    for z in range(len(xl)):
        xl[z] = x[z][0]        # Lower surface x-coordinates
    for z in range(len(xu)):
        xu[z] = x[z + zerind][0]   # Upper surface x-coordinates

    yl = ClassShapeComplex(wl, xl, N1, N2, -dz) # Call ClassShape function to determine lower surface y-coordinates
    yu = ClassShapeComplex(wu, xu, N1, N2, dz)  # Call ClassShape function to determine upper surface y-coordinates

    y = np.concatenate([yl, yu])  # Combine upper and lower y coordinates
    y = y[::-1]
    # coord_split = [xl, yl, xu, yu]  # Combine x and y into single output
    # coord = [x, y]
    x1 = np.zeros(len(x), dtype=complex)
    for k in range(len(x)):
        x1[k] = x[k][0]
    x = x1
    return [x, y]


def ClassShape(w, x, N1, N2, dz):

    # Class function; taking input of N1 and N2
    C = np.zeros(len(x))
    for i in range(len(x)):
        C[i] = x[i]**N1*((1-x[i])**N2)

    # Shape function; using Bernstein Polynomials
    n = len(w) - 1  # Order of Bernstein polynomials

    K = np.zeros(n+1)
    for i in range(0, n+1):
        K[i] = factorial(n)/(factorial(i)*(factorial((n)-(i))))

    S = np.zeros(len(x))
    for i in range(len(x)):
        S[i] = 0
        for j in range(0, n+1):
            S[i] += w[j]*K[j]*x[i]**(j) * ((1-x[i])**(n-(j)))

    # Calculate y output
    y = np.zeros(len(x))
    for i in range(len(y)):
        y[i] = C[i] * S[i] + x[i] * dz

    return y

def ClassShapeComplex(w, x, N1, N2, dz):

    # Class function; taking input of N1 and N2
    C = np.zeros(len(x), dtype=complex)
    for i in range(len(x)):
        C[i] = x[i]**N1*((1-x[i])**N2)

    # Shape function; using Bernstein Polynomials
    n = len(w) - 1  # Order of Bernstein polynomials

    K = np.zeros(n+1, dtype=complex)
    for i in range(0, n+1):
        K[i] = mpmath.factorial(n)/(mpmath.factorial(i)*(mpmath.factorial((n)-(i))))

    S = np.zeros(len(x), dtype=complex)
    for i in range(len(x)):
        S[i] = 0
        for j in range(0, n+1):
            S[i] += w[j]*K[j]*x[i]**(j) * ((1-x[i])**(n-(j)))

    # Calculate y output
    y = np.zeros(len(x), dtype=complex)
    for i in range(len(y)):
        y[i] = C[i] * S[i] + x[i] * dz

    return y

def getCoordinates(CST):
    wl, wu, N, dz = CST_to_kulfan(CST[0])
    x = np.ones((N, 1))
    zeta = np.zeros((N, 1))
    for z in range(0, N):
        zeta[z] = 2 * pi / N * z
        if z == N - 1:
            zeta[z] = 2.0 * pi
        x[z] = 0.5*(cos(zeta[z])+1.0)

    # N1 and N2 parameters (N1 = 0.5 and N2 = 1 for airfoil shape)
    N1 = 0.5
    N2 = 1

    try:
        zerind = np.where(x == 0)  # Used to separate upper and lower surfaces
        zerind = zerind[0][0]
    except:
        zerind = N/2

    xl = np.zeros(zerind)
    xu = np.zeros(N-zerind)

    for z in range(len(xl)):
        xl[z] = x[z]        # Lower surface x-coordinates
    for z in range(len(xu)):
        xu[z] = x[z + zerind]   # Upper surface x-coordinates

    yl = ClassShape(wl, xl, N1, N2, -dz) # Call ClassShape function to determine lower surface y-coordinates
    yu = ClassShape(wu, xu, N1, N2, dz)  # Call ClassShape function to determine upper surface y-coordinates

    y = np.concatenate([yl, yu])  # Combine upper and lower y coordinates
    y = y[::-1]
    # coord_split = [xl, yl, xu, yu]  # Combine x and y into single output
    # coord = [x, y]
    x1 = np.zeros(len(x))
    for k in range(len(x)):
        x1[k] = x[k][0]
    x = x1

<<<<<<< HEAD
    basepath = os.path.join(os.path.dirname(os.path.realpath(__file__)), 'SU2_EDU/bin')
    airfoil_shape_file = basepath + os.path.sep + 'airfoil_shape.dat'

    coord_file = open(airfoil_shape_file, 'w')

    print >> coord_file, 'CST'
    for i in range(len(x)):
        print >> coord_file, '{:<10f}\t{:<10f}'.format(x[i], y[i])

    coord_file.close()

    if GenerateMESH:
        ## Update mesh for specific airfoil (mesh deformation in SU2_EDU)
        basepath = os.path.join(os.path.dirname(os.path.realpath(__file__)), 'SU2_EDU/bin')
        su2_file_execute = basepath + os.path.sep + 'SU2_EDU'

        savedPath = os.getcwd()
        os.chdir(basepath)
        subprocess.call([su2_file_execute])
        os.chdir(savedPath)

    partitions = processors
    compute = True
    step = 1e-4
    iterations = iterations

    # Config and state
    basepath = os.path.join(os.path.dirname(os.path.realpath(__file__)), 'CoordinatesFiles')
    # filename = basepath + os.path.sep + 'inv_NACA0012.cfg'
    filename = basepath + os.path.sep + 'test_incomp_rans.cfg'
    # filename = basepath + os.path.sep + 'turb_nasa.cfg'

    config = SU2.io.Config(filename)
    state  = SU2.io.State()
    config.NUMBER_PART = partitions
    config.EXT_ITER    = iterations

    basepath = os.path.join(os.path.dirname(os.path.realpath(__file__)), 'SU2_EDU/bin')
    mesh_filename = basepath + os.path.sep + 'mesh_AIRFOIL.su2'

    config.WRT_CSV_SOL = 'YES'
    config.MESH_FILENAME = mesh_filename
    config.AoA = alpha #np.degrees(alpha)
    Ma = Uinf / 340.29  # Speed of sound at sea level
    x_vel = Uinf * cos(np.radians(alpha))
    y_vel = Uinf * sin(np.radians(alpha))
    config.FREESTREAM_VELOCITY = '( ' + str(x_vel) + ', ' + str(y_vel) + ', 0.00 )'
    config.MACH_NUMBER = Ma
    config.REYNOLDS_NUMBER = Re
    restart = True
    if restart:
        config.RESTART_SOL = 'YES'
        basepath2 = os.path.dirname(os.path.realpath(__file__))
        config.RESTART_FLOW_FILENAME = basepath2 + os.path.sep + 'solution_flow.dat' #_' + str(int(wu[0]) + '_' + str(alpha) + '.dat'
        config.SOLUTION_FLOW_FILENAME = basepath2 + os.path.sep + 'solution_flow_' + str(wu[0]) + '_' + str(alpha) + '.dat'
    info = SU2.run.DEF(config)
    state.update(info)
    # find solution files if they exist
    # state.find_files(config)
    ffdtag = []
    kind = []
    marker = []
    param = []
    scale = []
    # for i in range(len(x)):
    #     ffdtag.append([])
    #     kind.append('HICKS_HENNE')
    #     marker.append(['airfoil'])
    #     if i < len(x) / 2.0:
    #         param.append([0.0, x[i]])
    #     else:
    #         param.append([1.0, x[i]])
    #     scale.append(1.0)
    # config.DEFINITION_DV = dict(FFDTAG=ffdtag, KIND=kind, MARKER=marker, PARAM=param, SCALE=scale)
    state.FILES.MESH = config.MESH_FILENAME
=======
    return xl, xu, yl, yu
>>>>>>> b42fc116


if __name__ == '__main__':

    import os
    from argparse import ArgumentParser, RawTextHelpFormatter

    # setup command line arguments
    parser = ArgumentParser(formatter_class=RawTextHelpFormatter,
                            description='Preprocessing airfoil data for wind turbine applications.')
    parser.add_argument('src_file', type=str, help='source file')
    parser.add_argument('--stall3D', type=str, nargs=3, metavar=('r/R', 'c/r', 'tsr'), help='2D data -> apply 3D corrections')
    parser.add_argument('--extrap', type=str, nargs=1, metavar=('cdmax'), help='3D data -> high alpha extrapolations')
    parser.add_argument('--blend', type=str, nargs=2, metavar=('otherfile', 'weight'), help='blend 2 files weight 0: sourcefile, weight 1: otherfile')
    parser.add_argument('--out', type=str, help='output file')
    parser.add_argument('--plot', action='store_true', help='plot data using matplotlib')
    parser.add_argument('--common', action='store_true', help='interpolate the data at different Reynolds numbers to a common set of angles of attack')


    # parse command line arguments
    args = parser.parse_args()
    fileOut = args.out

    if args.plot:
        import matplotlib.pyplot as plt

    # perform actions
    if args.stall3D is not None:

        if fileOut is None:
            name, ext = os.path.splitext(args.src_file)
            fileOut = name + '_3D' + ext

        af = Airfoil.initFromAerodynFile(args.src_file)
        floats = [float(var) for var in args.stall3D]
        af3D = af.correction3D(*floats)

        if args.common:
            af3D = af3D.interpToCommonAlpha()

        af3D.writeToAerodynFile(fileOut)

        if args.plot:

            for p, p3D in zip(af.polars, af3D.polars):
                # plt.figure(figsize=(6.0, 2.6))
                # plt.subplot(121)
                plt.figure()
                plt.plot(p.alpha, p.cl, 'k', label='2D')
                plt.plot(p3D.alpha, p3D.cl, 'r', label='3D')
                plt.xlabel('angle of attack (deg)')
                plt.ylabel('lift coefficient')
                plt.legend(loc='lower right')

                # plt.subplot(122)
                plt.figure()
                plt.plot(p.alpha, p.cd, 'k', label='2D')
                plt.plot(p3D.alpha, p3D.cd, 'r', label='3D')
                plt.xlabel('angle of attack (deg)')
                plt.ylabel('drag coefficient')
                plt.legend(loc='upper center')

                # plt.tight_layout()
                # plt.savefig('/Users/sning/Dropbox/NREL/SysEng/airfoilpreppy/docs/images/stall3d.pdf')

            plt.show()


    elif args.extrap is not None:

        if fileOut is None:
            name, ext = os.path.splitext(args.src_file)
            fileOut = name + '_extrap' + ext

        af = Airfoil.initFromAerodynFile(args.src_file)

        afext = af.extrapolate(float(args.extrap[0]))

        if args.common:
            afext = afext.interpToCommonAlpha()

        afext.writeToAerodynFile(fileOut)

        if args.plot:

            for p, pext in zip(af.polars, afext.polars):
                # plt.figure(figsize=(6.0, 2.6))
                # plt.subplot(121)
                plt.figure()
                p1, = plt.plot(pext.alpha, pext.cl, 'r')
                p2, = plt.plot(p.alpha, p.cl, 'k')
                plt.xlabel('angle of attack (deg)')
                plt.ylabel('lift coefficient')
                plt.legend([p2, p1], ['orig', 'extrap'], loc='upper right')

                # plt.subplot(122)
                plt.figure()
                p1, = plt.plot(pext.alpha, pext.cd, 'r')
                p2, = plt.plot(p.alpha, p.cd, 'k')
                plt.xlabel('angle of attack (deg)')
                plt.ylabel('drag coefficient')
                plt.legend([p2, p1], ['orig', 'extrap'], loc='lower right')

                plt.figure()
                p1, = plt.plot(pext.alpha, pext.cm, 'r')
                p2, = plt.plot(p.alpha, p.cm, 'k')
                plt.xlabel('angle of attack (deg)')
                plt.ylabel('moment coefficient')
                plt.legend([p2, p1], ['orig', 'extrap'], loc='upper right')

                # plt.tight_layout()
                # plt.savefig('/Users/sning/Dropbox/NREL/SysEng/airfoilpreppy/docs/images/extrap.pdf')

            plt.show()


    elif args.blend is not None:

        if fileOut is None:
            name1, ext = os.path.splitext(args.src_file)
            name2, ext = os.path.splitext(os.path.basename(args.blend[0]))
            fileOut = name1 + '+' + name2 + '_blend' + args.blend[1] + ext

        af1 = Airfoil.initFromAerodynFile(args.src_file)
        af2 = Airfoil.initFromAerodynFile(args.blend[0])
        afOut = af1.blend(af2, float(args.blend[1]))

        if args.common:
            afOut = afOut.interpToCommonAlpha()

        afOut.writeToAerodynFile(fileOut)



        if args.plot:

            for p in afOut.polars:
                fig = plt.figure()
                ax = fig.add_subplot(111)
                plt.plot(p.alpha, p.cl, 'k')
                plt.xlabel('angle of attack (deg)')
                plt.ylabel('lift coefficient')
                plt.text(0.6, 0.2, 'Re = ' + str(p.Re/1e6) + ' million', transform=ax.transAxes)

                fig = plt.figure()
                ax = fig.add_subplot(111)
                plt.plot(p.alpha, p.cd, 'k')
                plt.xlabel('angle of attack (deg)')
                plt.ylabel('drag coefficient')
                plt.text(0.2, 0.8, 'Re = ' + str(p.Re/1e6) + ' million', transform=ax.transAxes)

                fig = plt.figure()
                ax = fig.add_subplot(111)
                plt.plot(p.alpha, p.cm, 'k')
                plt.xlabel('angle of attack (deg)')
                plt.ylabel('moment coefficient')
                plt.text(0.2, 0.8, 'Re = ' + str(p.Re/1e6) + ' million', transform=ax.transAxes)

            plt.show()

<|MERGE_RESOLUTION|>--- conflicted
+++ resolved
@@ -2658,85 +2658,8 @@
         x1[k] = x[k][0]
     x = x1
 
-<<<<<<< HEAD
-    basepath = os.path.join(os.path.dirname(os.path.realpath(__file__)), 'SU2_EDU/bin')
-    airfoil_shape_file = basepath + os.path.sep + 'airfoil_shape.dat'
-
-    coord_file = open(airfoil_shape_file, 'w')
-
-    print >> coord_file, 'CST'
-    for i in range(len(x)):
-        print >> coord_file, '{:<10f}\t{:<10f}'.format(x[i], y[i])
-
-    coord_file.close()
-
-    if GenerateMESH:
-        ## Update mesh for specific airfoil (mesh deformation in SU2_EDU)
-        basepath = os.path.join(os.path.dirname(os.path.realpath(__file__)), 'SU2_EDU/bin')
-        su2_file_execute = basepath + os.path.sep + 'SU2_EDU'
-
-        savedPath = os.getcwd()
-        os.chdir(basepath)
-        subprocess.call([su2_file_execute])
-        os.chdir(savedPath)
-
-    partitions = processors
-    compute = True
-    step = 1e-4
-    iterations = iterations
-
-    # Config and state
-    basepath = os.path.join(os.path.dirname(os.path.realpath(__file__)), 'CoordinatesFiles')
-    # filename = basepath + os.path.sep + 'inv_NACA0012.cfg'
-    filename = basepath + os.path.sep + 'test_incomp_rans.cfg'
-    # filename = basepath + os.path.sep + 'turb_nasa.cfg'
-
-    config = SU2.io.Config(filename)
-    state  = SU2.io.State()
-    config.NUMBER_PART = partitions
-    config.EXT_ITER    = iterations
-
-    basepath = os.path.join(os.path.dirname(os.path.realpath(__file__)), 'SU2_EDU/bin')
-    mesh_filename = basepath + os.path.sep + 'mesh_AIRFOIL.su2'
-
-    config.WRT_CSV_SOL = 'YES'
-    config.MESH_FILENAME = mesh_filename
-    config.AoA = alpha #np.degrees(alpha)
-    Ma = Uinf / 340.29  # Speed of sound at sea level
-    x_vel = Uinf * cos(np.radians(alpha))
-    y_vel = Uinf * sin(np.radians(alpha))
-    config.FREESTREAM_VELOCITY = '( ' + str(x_vel) + ', ' + str(y_vel) + ', 0.00 )'
-    config.MACH_NUMBER = Ma
-    config.REYNOLDS_NUMBER = Re
-    restart = True
-    if restart:
-        config.RESTART_SOL = 'YES'
-        basepath2 = os.path.dirname(os.path.realpath(__file__))
-        config.RESTART_FLOW_FILENAME = basepath2 + os.path.sep + 'solution_flow.dat' #_' + str(int(wu[0]) + '_' + str(alpha) + '.dat'
-        config.SOLUTION_FLOW_FILENAME = basepath2 + os.path.sep + 'solution_flow_' + str(wu[0]) + '_' + str(alpha) + '.dat'
-    info = SU2.run.DEF(config)
-    state.update(info)
-    # find solution files if they exist
-    # state.find_files(config)
-    ffdtag = []
-    kind = []
-    marker = []
-    param = []
-    scale = []
-    # for i in range(len(x)):
-    #     ffdtag.append([])
-    #     kind.append('HICKS_HENNE')
-    #     marker.append(['airfoil'])
-    #     if i < len(x) / 2.0:
-    #         param.append([0.0, x[i]])
-    #     else:
-    #         param.append([1.0, x[i]])
-    #     scale.append(1.0)
-    # config.DEFINITION_DV = dict(FFDTAG=ffdtag, KIND=kind, MARKER=marker, PARAM=param, SCALE=scale)
-    state.FILES.MESH = config.MESH_FILENAME
-=======
     return xl, xu, yl, yu
->>>>>>> b42fc116
+
 
 
 if __name__ == '__main__':
