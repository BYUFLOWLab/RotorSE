#!/usr/bin/env python
# encoding: utf-8

"""
airfoilprep_free.py

Created by Andrew Ning on 2012-04-16.
Copyright (c) NREL. All rights reserved.


Licensed under the Apache License, Version 2.0 (the "License");
you may not use this file except in compliance with the License.
You may obtain a copy of the License at

   http://www.apache.org/licenses/LICENSE-2.0

Unless required by applicable law or agreed to in writing, software
distributed under the License is distributed on an "AS IS" BASIS,
WITHOUT WARRANTIES OR CONDITIONS OF ANY KIND, either express or implied.
See the License for the specific language governing permissions and
limitations under the License.

"""

from math import pi, sin, cos, radians, degrees, tan, ceil, floor, factorial
import numpy as np
import copy
import pyXLIGHT
from naca_generator import naca4, naca5
import cmath
import mpmath
from copy import deepcopy
import os
import sys
import subprocess
from scipy.interpolate import RectBivariateSpline, bisplev



def run_command( Command ):
    """ runs os command with subprocess
        checks for errors from command
    """

    sys.stdout.flush()

    proc = subprocess.Popen( Command, shell=True    ,
                             stdout=sys.stdout      ,
                             stderr=subprocess.PIPE  )
    return_code = proc.wait()
    message = proc.stderr.read()

    if return_code < 0:
        message = "SU2 process was terminated by signal '%s'\n%s" % (-return_code,message)
        raise SystemExit , message
    elif return_code > 0:
        message = "Path = %s\nCommand = %s\nSU2 process returned error '%s'\n%s" % (os.path.abspath(','),Command,return_code,message)
        if return_code in return_code_map.keys():
            exception = return_code_map[return_code]
        else:
            exception = RuntimeError
        raise exception , message
    else:
        sys.stdout.write(message)

    return return_code

class Polar(object):
    """
    Defines section lift, drag, and pitching moment coefficients as a
    function of angle of attack at a particular Reynolds number.

    """

    def __init__(self, Re, alpha, cl, cd, cm):
        """Constructor

        Parameters
        ----------
        Re : float
            Reynolds number
        alpha : ndarray (deg)
            angle of attack
        cl : ndarray
            lift coefficient
        cd : ndarray
            drag coefficient
        cm : ndarray
            moment coefficient
        """

        self.Re = Re
        self.alpha = np.array(alpha)
        self.cl = np.array(cl)
        self.cd = np.array(cd)
        self.cm = np.array(cm)


    def blend(self, other, weight):
        """Blend this polar with another one with the specified weighting

        Parameters
        ----------
        other : Polar
            another Polar object to blend with
        weight : float
            blending parameter between 0 and 1.  0 returns self, whereas 1 returns other.

        Returns
        -------
        polar : Polar
            a blended Polar

        """

        # generate merged set of angles of attack - get unique values
        alpha = np.union1d(self.alpha, other.alpha)

        # truncate (TODO: could also have option to just use one of the polars for values out of range)
        min_alpha = max(self.alpha.min(), other.alpha.min())
        max_alpha = min(self.alpha.max(), other.alpha.max())
        alpha = alpha[np.logical_and(alpha >= min_alpha, alpha <= max_alpha)]
        # alpha = np.array([a for a in alpha if a >= min_alpha and a <= max_alpha])

        # interpolate to new alpha
        cl1 = np.interp(alpha, self.alpha, self.cl)
        cl2 = np.interp(alpha, other.alpha, other.cl)
        cd1 = np.interp(alpha, self.alpha, self.cd)
        cd2 = np.interp(alpha, other.alpha, other.cd)
        cm1 = np.interp(alpha, self.alpha, self.cm)
        cm2 = np.interp(alpha, other.alpha, other.cm)

        # linearly blend
        Re = self.Re + weight*(other.Re-self.Re)
        cl = cl1 + weight*(cl2-cl1)
        cd = cd1 + weight*(cd2-cd1)
        cm = cm1 + weight*(cm2-cm1)

        return type(self)(Re, alpha, cl, cd, cm)



    def correction3D(self, r_over_R, chord_over_r, tsr, alpha_max_corr=30,
                     alpha_linear_min=-5, alpha_linear_max=5):
        """Applies 3-D corrections for rotating sections from the 2-D data.

        Parameters
        ----------
        r_over_R : float
            local radial position / rotor radius
        chord_over_r : float
            local chord length / local radial location
        tsr : float
            tip-speed ratio
        alpha_max_corr : float, optional (deg)
            maximum angle of attack to apply full correction
        alpha_linear_min : float, optional (deg)
            angle of attack where linear portion of lift curve slope begins
        alpha_linear_max : float, optional (deg)
            angle of attack where linear portion of lift curve slope ends

        Returns
        -------
        polar : Polar
            A new Polar object corrected for 3-D effects

        Notes
        -----
        The Du-Selig method :cite:`Du1998A-3-D-stall-del` is used to correct lift, and
        the Eggers method :cite:`Eggers-Jr2003An-assessment-o` is used to correct drag.


        """

        # rename and convert units for convenience
        alpha = np.radians(self.alpha)
        cl_2d = self.cl
        cd_2d = self.cd
        alpha_max_corr = radians(alpha_max_corr)
        alpha_linear_min = radians(alpha_linear_min)
        alpha_linear_max = radians(alpha_linear_max)

        # parameters in Du-Selig model
        a = 1
        b = 1
        d = 1
        lam = tsr/(1+tsr**2)**0.5  # modified tip speed ratio
        expon = d/lam/r_over_R

        # find linear region
        idx = np.logical_and(alpha >= alpha_linear_min,
                             alpha <= alpha_linear_max)
        p = np.polyfit(alpha[idx], cl_2d[idx], 1)
        m = p[0]
        alpha0 = -p[1]/m

        # correction factor
        fcl = 1.0/m*(1.6*chord_over_r/0.1267*(a-chord_over_r**expon)/(b+chord_over_r**expon)-1)

        # not sure where this adjustment comes from (besides AirfoilPrep spreadsheet of course)
        adj = ((pi/2-alpha)/(pi/2-alpha_max_corr))**2
        adj[alpha <= alpha_max_corr] = 1.0

        # Du-Selig correction for lift
        cl_linear = m*(alpha-alpha0)
        cl_3d = cl_2d + fcl*(cl_linear-cl_2d)*adj

        # Eggers 2003 correction for drag
        delta_cl = cl_3d-cl_2d

        delta_cd = delta_cl*(np.sin(alpha) - 0.12*np.cos(alpha))/(np.cos(alpha) + 0.12*np.sin(alpha))
        cd_3d = cd_2d + delta_cd

        return type(self)(self.Re, np.degrees(alpha), cl_3d, cd_3d, self.cm)



    def extrapolate(self, cdmax, AR=None, cdmin=0.001, nalpha=15):
        """Extrapolates force coefficients up to +/- 180 degrees using Viterna's method
        :cite:`Viterna1982Theoretical-and`.

        Parameters
        ----------
        cdmax : float
            maximum drag coefficient
        AR : float, optional
            aspect ratio = (rotor radius / chord_75% radius)
            if provided, cdmax is computed from AR
        cdmin: float, optional
            minimum drag coefficient.  used to prevent negative values that can sometimes occur
            with this extrapolation method
        nalpha: int, optional
            number of points to add in each segment of Viterna method

        Returns
        -------
        polar : Polar
            a new Polar object

        Notes
        -----
        If the current polar already supplies data beyond 90 degrees then
        this method cannot be used in its current form and will just return itself.

        If AR is provided, then the maximum drag coefficient is estimated as

        >>> cdmax = 1.11 + 0.018*AR


        """

        if cdmin < 0:
            raise Exception('cdmin cannot be < 0')

        # lift coefficient adjustment to account for assymetry
        cl_adj = 0.7

        # estimate CD max
        if AR is not None:
            cdmax = 1.11 + 0.018*AR
        self.cdmax = max(max(self.cd), cdmax)

        # extract matching info from ends
        alpha_high = radians(self.alpha[-1])
        cl_high = self.cl[-1]
        cd_high = self.cd[-1]
        cm_high = self.cm[-1]

        alpha_low = radians(self.alpha[0])
        cl_low = self.cl[0]
        cd_low = self.cd[0]

        if alpha_high > pi/2:
            raise Exception('alpha[-1] > pi/2')
            return self
        if alpha_low < -pi/2:
            raise Exception('alpha[0] < -pi/2')
            return self

        # parameters used in model
        sa = sin(alpha_high)
        ca = cos(alpha_high)
        self.A = (cl_high - self.cdmax*sa*ca)*sa/ca**2
        self.B = (cd_high - self.cdmax*sa*sa)/ca

        # alpha_high <-> 90
        alpha1 = np.linspace(alpha_high, pi/2, nalpha)
        alpha1 = alpha1[1:]  # remove first element so as not to duplicate when concatenating
        cl1, cd1 = self.__Viterna(alpha1, 1.0)

        # 90 <-> 180-alpha_high
        alpha2 = np.linspace(pi/2, pi-alpha_high, nalpha)
        alpha2 = alpha2[1:]
        cl2, cd2 = self.__Viterna(pi-alpha2, -cl_adj)

        # 180-alpha_high <-> 180
        alpha3 = np.linspace(pi-alpha_high, pi, nalpha)
        alpha3 = alpha3[1:]
        cl3, cd3 = self.__Viterna(pi-alpha3, 1.0)
        cl3 = (alpha3-pi)/alpha_high*cl_high*cl_adj  # override with linear variation

        if alpha_low <= -alpha_high:
            alpha4 = []
            cl4 = []
            cd4 = []
            alpha5max = alpha_low
        else:
            # -alpha_high <-> alpha_low
            # Note: this is done slightly differently than AirfoilPrep for better continuity
            alpha4 = np.linspace(-alpha_high, alpha_low, nalpha)
            alpha4 = alpha4[1:-2]  # also remove last element for concatenation for this case
            cl4 = -cl_high*cl_adj + (alpha4+alpha_high)/(alpha_low+alpha_high)*(cl_low+cl_high*cl_adj)
            cd4 = cd_low + (alpha4-alpha_low)/(-alpha_high-alpha_low)*(cd_high-cd_low)
            alpha5max = -alpha_high

        # -90 <-> -alpha_high
        alpha5 = np.linspace(-pi/2, alpha5max, nalpha)
        alpha5 = alpha5[1:]
        cl5, cd5 = self.__Viterna(-alpha5, -cl_adj)

        # -180+alpha_high <-> -90
        alpha6 = np.linspace(-pi+alpha_high, -pi/2, nalpha)
        alpha6 = alpha6[1:]
        cl6, cd6 = self.__Viterna(alpha6+pi, cl_adj)

        # -180 <-> -180 + alpha_high
        alpha7 = np.linspace(-pi, -pi+alpha_high, nalpha)
        cl7, cd7 = self.__Viterna(alpha7+pi, 1.0)
        cl7 = (alpha7+pi)/alpha_high*cl_high*cl_adj  # linear variation

        alpha = np.concatenate((alpha7, alpha6, alpha5, alpha4, np.radians(self.alpha), alpha1, alpha2, alpha3))
        cl = np.concatenate((cl7, cl6, cl5, cl4, self.cl, cl1, cl2, cl3))
        cd = np.concatenate((cd7, cd6, cd5, cd4, self.cd, cd1, cd2, cd3))

        cd = np.maximum(cd, cdmin)  # don't allow negative drag coefficients


        # Setup alpha and cm to be used in extrapolation
        cm1_alpha = floor(self.alpha[0] / 10.0) * 10.0
        cm2_alpha = ceil(self.alpha[-1] / 10.0) * 10.0
        alpha_num = abs(int((-180.0-cm1_alpha)/10.0 - 1))
        alpha_cm1 = np.linspace(-180.0, cm1_alpha, alpha_num)
        alpha_cm2 = np.linspace(cm2_alpha, 180.0, int((180.0-cm2_alpha)/10.0 + 1))
        alpha_cm = np.concatenate((alpha_cm1, self.alpha, alpha_cm2))  # Specific alpha values are needed for cm function to work
        cm1 = np.zeros(len(alpha_cm1))
        cm2 = np.zeros(len(alpha_cm2))
        cm_ext = np.concatenate((cm1, self.cm, cm2))
        if np.count_nonzero(self.cm) > 0:
            cmCoef = self.__CMCoeff(cl_high, cd_high, cm_high)  # get cm coefficient
            cl_cm = np.interp(alpha_cm, np.degrees(alpha), cl)  # get cl for applicable alphas
            cd_cm = np.interp(alpha_cm, np.degrees(alpha), cd)  # get cd for applicable alphas
            alpha_low_deg = self.alpha[0]
            alpha_high_deg = self.alpha[-1]
            for i in range(len(alpha_cm)):
                cm_new = self.__getCM(i, cmCoef, alpha_cm, cl_cm, cd_cm, alpha_low_deg, alpha_high_deg)
                if cm_new is None:
                    pass  # For when it reaches the range of cm's that the user provides
                else:
                    cm_ext[i] = cm_new
        try:
            cm = np.interp(np.degrees(alpha), alpha_cm, cm_ext)
        except:
            cm = np.zeros(len(cl))
        return type(self)(self.Re, np.degrees(alpha), cl, cd, cm)




    def __Viterna(self, alpha, cl_adj):
        """private method to perform Viterna extrapolation"""

        alpha = np.maximum(alpha, 0.0001)  # prevent divide by zero

        cl = self.cdmax/2*np.sin(2*alpha) + self.A*np.cos(alpha)**2/np.sin(alpha)
        cl = cl*cl_adj

        cd = self.cdmax*np.sin(alpha)**2 + self.B*np.cos(alpha)

        return cl, cd

    def __CMCoeff(self, cl_high, cd_high, cm_high):
        """private method to obtain CM0 and CMCoeff"""

        found_zero_lift = False

        for i in range(len(self.cm)):
            if abs(self.alpha[i]) < 20.0 and self.cl[i] <= 0 and self.cl[i+1] >= 0:
                p = -self.cl[i] / (self.cl[i + 1] - self.cl[i])
                cm0 = self.cm[i] + p * (self.cm[i+1] - self.cm[i])
                found_zero_lift = True
                break

        if not found_zero_lift:
            p = -self.cl[0] / (self.cl[1] - self.cl[0])
            cm0 = self.cm[0] + p * (self.cm[1] - self.cm[0])
        self.cm0 = cm0
        alpha_high = radians(self.alpha[-1])
        XM = (-cm_high + cm0) / (cl_high * cos(alpha_high) + cd_high * sin(alpha_high))
        cmCoef = (XM - 0.25) / tan((alpha_high - pi/2))
        return cmCoef

    def __getCM(self, i, cmCoef, alpha, cl_ext, cd_ext, alpha_low_deg, alpha_high_deg):
        """private method to extrapolate Cm"""

        cm_new = 0
        if alpha[i] >= alpha_low_deg and alpha[i] <= alpha_high_deg:
            return
        if alpha[i] > -165 and alpha[i] < 165:
            if abs(alpha[i]) < 0.01:
                cm_new = self.cm0
            else:
                if alpha[i] > 0:
                    x = cmCoef * tan(radians(alpha[i]) - pi/2) + 0.25
                    cm_new = self.cm0 - x * (cl_ext[i] * cos(radians(alpha[i])) + cd_ext[i] * sin(radians(alpha[i])))
                else:
                    x = cmCoef * tan(-radians(alpha[i]) - pi/2) + 0.25
                    cm_new = -(self.cm0 - x * (-cl_ext[i] * cos(-radians(alpha[i])) + cd_ext[i] * sin(-radians(alpha[i]))))
        else:
            if alpha[i] == 165:
                cm_new = -0.4
            elif alpha[i] == 170:
                cm_new = -0.5
            elif alpha[i] == 175:
                cm_new = -0.25
            elif alpha[i] == 180:
                cm_new = 0
            elif alpha[i] == -165:
                cm_new = 0.35
            elif alpha[i] == -170:
                cm_new = 0.4
            elif alpha[i] == -175:
                cm_new = 0.2
            elif alpha[i] == -180:
                cm_new = 0
            else:
                print "Angle encountered for which there is no CM table value (near +/-180 deg). Program will stop."
        return cm_new

    def unsteadyparam(self, alpha_linear_min=-5, alpha_linear_max=5):
        """compute unsteady aero parameters used in AeroDyn input file

        Parameters
        ----------
        alpha_linear_min : float, optional (deg)
            angle of attack where linear portion of lift curve slope begins
        alpha_linear_max : float, optional (deg)
            angle of attack where linear portion of lift curve slope ends

        Returns
        -------
        aerodynParam : tuple of floats
            (control setting, stall angle, alpha for 0 cn, cn slope,
            cn at stall+, cn at stall-, alpha for min CD, min(CD))

        """

        alpha = np.radians(self.alpha)
        cl = self.cl
        cd = self.cd

        alpha_linear_min = radians(alpha_linear_min)
        alpha_linear_max = radians(alpha_linear_max)

        cn = cl*np.cos(alpha) + cd*np.sin(alpha)

        # find linear region
        idx = np.logical_and(alpha >= alpha_linear_min,
                             alpha <= alpha_linear_max)

        # checks for inppropriate data (like cylinders)
        if len(idx) < 10 or len(np.unique(cl)) < 10:
            return 0.0, 0.0, 0.0, 0.0, 0.0, 0.0, 0.0, 0.0,

        # linear fit
        p = np.polyfit(alpha[idx], cn[idx], 1)
        m = p[0]
        alpha0 = -p[1]/m

        # find cn at stall locations
        alphaUpper = np.radians(np.arange(40.0))
        alphaLower = np.radians(np.arange(5.0, -40.0, -1))
        cnUpper = np.interp(alphaUpper, alpha, cn)
        cnLower = np.interp(alphaLower, alpha, cn)
        cnLinearUpper = m*(alphaUpper - alpha0)
        cnLinearLower = m*(alphaLower - alpha0)
        deviation = 0.05  # threshold for cl in detecting stall

        alphaU = np.interp(deviation, cnLinearUpper-cnUpper, alphaUpper)
        alphaL = np.interp(deviation, cnLower-cnLinearLower, alphaLower)

        # compute cn at stall according to linear fit
        cnStallUpper = m*(alphaU-alpha0)
        cnStallLower = m*(alphaL-alpha0)

        # find min cd
        minIdx = cd.argmin()

        # return: control setting, stall angle, alpha for 0 cn, cn slope,
        #         cn at stall+, cn at stall-, alpha for min CD, min(CD)
        return (0.0, degrees(alphaU), degrees(alpha0), m,
                cnStallUpper, cnStallLower, alpha[minIdx], cd[minIdx])

    def plot(self):
        """plot cl/cd/cm polar

        Returns
        -------
        figs : list of figure handles

        """
        import matplotlib.pyplot as plt

        p = self

        figs = []

        # plot cl
        fig = plt.figure()
        figs.append(fig)
        ax = fig.add_subplot(111)
        plt.plot(p.alpha, p.cl, label='Re = ' + str(p.Re/1e6) + ' million')
        ax.set_xlabel('angle of attack (deg)')
        ax.set_ylabel('lift coefficient')
        ax.legend(loc='best')

        # plot cd
        fig = plt.figure()
        figs.append(fig)
        ax = fig.add_subplot(111)
        ax.plot(p.alpha, p.cd, label='Re = ' + str(p.Re/1e6) + ' million')
        ax.set_xlabel('angle of attack (deg)')
        ax.set_ylabel('drag coefficient')
        ax.legend(loc='best')

        # plot cm
        fig = plt.figure()
        figs.append(fig)
        ax = fig.add_subplot(111)
        ax.plot(p.alpha, p.cm, label='Re = ' + str(p.Re/1e6) + ' million')
        ax.set_xlabel('angle of attack (deg)')
        ax.set_ylabel('moment coefficient')
        ax.legend(loc='best')

        return figs

class Airfoil(object):
    """A collection of Polar objects at different Reynolds numbers

    """

    def __init__(self, polars):
        """Constructor

        Parameters
        ----------
        polars : list(Polar)
            list of Polar objects

        """

        # sort by Reynolds number
        self.polars = sorted(polars, key=lambda p: p.Re)

        # save type of polar we are using
        self.polar_type = polars[0].__class__


    @classmethod
    def initFromAerodynFile(cls, aerodynFile, polarType=Polar):
        """Construct Airfoil object from AeroDyn file

        Parameters
        ----------
        aerodynFile : str
            path/name of a properly formatted Aerodyn file

        Returns
        -------
        obj : Airfoil

        """
        # initialize
        polars = []

        # open aerodyn file
        f = open(aerodynFile, 'r')

        # skip through header
        f.readline()
        description = f.readline().rstrip()  # remove newline
        f.readline()
        numTables = int(f.readline().split()[0])

        # loop through tables
        for i in range(numTables):

            # read Reynolds number
            Re = float(f.readline().split()[0])*1e6

            # read Aerodyn parameters
            param = [0]*8
            for j in range(8):
                param[j] = float(f.readline().split()[0])

            alpha = []
            cl = []
            cd = []
            cm = []

            # read polar information line by line
            while True:
                line = f.readline()
                if 'EOT' in line:
                    break
                data = [float(s) for s in line.split()]
                alpha.append(data[0])
                cl.append(data[1])
                cd.append(data[2])
                cm.append(data[3])

            polars.append(polarType(Re, alpha, cl, cd, cm))

        f.close()

        return cls(polars)

    @classmethod
    def initFromCoordinateFile(cls, CoordinateFile, alphas, Re, polarType=Polar):
        """Construct Airfoil object from airfoil coordinate file

        Parameters
        ----------
        CoordinateFile : array of str
            paths/names of properly formatted airfoil coordinate files

        alphas : array of floats
            array of angles of attack

        Re : float
            Reynolds number

        Returns
        -------
        obj : Airfoil

        """
        # initialize
        polars = []

        for i in range(len(CoordinateFile)):
            # read in coordinate file
            # with suppress_stdout_stderr():
            airfoil = pyXLIGHT.xfoilAnalysis(CoordinateFile[i])
            airfoil.re = Re
            airfoil.mach = 0.00
            airfoil.iter = 1000

            cl = np.zeros(len(alphas))
            cd = np.zeros(len(alphas))
            cm = np.zeros(len(alphas))
            to_delete = np.zeros(0)

            for j in range(len(alphas)):
                angle = alphas[j]
                cl[j], cd[j], cm[j], lexitflag = airfoil.solveAlpha(angle)
                if lexitflag:
                    cl[j] = -10.0
                    cd[j] = 0.0
            # error handling in case of XFOIL failure
            for k in range(len(cl)):
                if cl[k] == -10.0:
                    if k == 0:
                        cl[k] = cl[k+1] - cl[k+2] + cl[k+1]
                        cd[k] = cd[k+1] - cd[k+2] + cd[k+1]
                    elif k == len(cl)-1:
                        cl[k] = cl[k-1] - cl[k-2] + cl[k-1]
                        cd[k] = cd[k-1] - cd[k-2] + cd[k-1]
                    else:
                        cl[k] = (cl[k+1] - cl[k-1])/2.0 + cl[k-1]
                        cd[k] = (cd[k+1] - cd[k-1])/2.0 + cd[k-1]
                if cl[k] == -10.0 or cl[k] < -2. or cl[k] > 2. or cd[k] < 0.00001 or cd[k] > 0.5 or not np.isfinite(cd[k]) or not np.isfinite(cl[k]):
                    to_delete = np.append(to_delete, k)
            cl = np.delete(cl, to_delete)
            cd = np.delete(cd, to_delete)
            alphas = np.delete(alphas, to_delete)

            polars.append(polarType(Re, alphas, cl, cd, cm))

        return cls(polars)

    @classmethod
    def initFromNACA(cls, NACA, alphas, Re, polarType=Polar):
        """Construct Airfoil object from airfoil coordinate file

        Parameters
        ----------
        NACA : array of str
            paths/names of properly formatted airfoil coordinate files

        alphas : array of floats
            array of angles of attack

        Re : float
            Reynolds number

        Returns
        -------
        obj : Airfoil

        """
        # initialize
        polars = []

        for i in range(len(NACA)):
            x = []
            y = []
            if len(NACA[i]) == 4:
                pts = naca4(NACA[i], 60)
            if len(NACA[i]) == 5:
                pts = naca5(NACA[i], 60)
            else:
                'Please input only NACA 4 or 5 series airfoils'
            for j in range(len(pts)):
                x.append(pts[j][0])
                y.append(pts[j][1])

            basepath = os.path.join(os.path.dirname(os.path.realpath(__file__)), 'CoordinatesFiles')
            airfoil_shape_file = basepath + os.path.sep + 'naca_coordinates.dat'

            coord_file = open(airfoil_shape_file, 'w')

            print >> coord_file, 'naca' + NACA[i]
            for i in range(len(x)):
                print >> coord_file, '{:<10f}\t{:<10f}'.format(x[i], y[i])

            coord_file.close()

            # read in coordinate file
            # with suppress_stdout_stderr():
            airfoil = pyXLIGHT.xfoilAnalysis(airfoil_shape_file)
            airfoil.re = Re
            airfoil.mach = 0.00
            airfoil.iter = 1000

            cl = np.zeros(len(alphas))
            cd = np.zeros(len(alphas))
            cm = np.zeros(len(alphas))
            to_delete = np.zeros(0)
            for j in range(len(alphas)):
                angle = alphas[j]
                cl[j], cd[j], cm[j], lexitflag = airfoil.solveAlpha(angle)
                if lexitflag:
                    cl[j] = -10.0
                    cd[j] = 0.0
            # error handling in case of XFOIL failure
            for k in range(len(cl)):
                if cl[k] == -10.0:
                    if k == 0:
                        cl[k] = cl[k+1] - cl[k+2] + cl[k+1]
                        cd[k] = cd[k+1] - cd[k+2] + cd[k+1]
                    elif k == len(cl)-1:
                        cl[k] = cl[k-1] - cl[k-2] + cl[k-1]
                        cd[k] = cd[k-1] - cd[k-2] + cd[k-1]
                    else:
                        cl[k] = (cl[k+1] - cl[k-1])/2.0 + cl[k-1]
                        cd[k] = (cd[k+1] - cd[k-1])/2.0 + cd[k-1]
                if cl[k] == -10.0 or cl[k] < -2. or cl[k] > 2. or cd[k] < 0.00001 or cd[k] > 0.5 or not np.isfinite(cd[k]) or not np.isfinite(cl[k]):
                    to_delete = np.append(to_delete, k)
            cl = np.delete(cl, to_delete)
            cd = np.delete(cd, to_delete)
            alphas = np.delete(alphas, to_delete)

            polars.append(polarType(Re, alphas, cl, cd, cm))

        return cls(polars)


    @classmethod
    def initFromCST(cls, CST, alphas, Re, CFDorXFOIL, processors=0, iterations=1000, polarType=Polar):
        """Construct Airfoil object from airfoil coordinate file

        Parameters
        ----------
        NACA : array of str
            paths/names of properly formatted airfoil coordinate files

        alphas : array of floats
            array of angles of attack

        Re : float
            Reynolds number

        Returns
        -------
        obj : Airfoil

        """
        # initialize
        polars = []

        try:
            n1 = len(CST[0])/2
            n2 = len(CST)
            CST = CST[0]
        except:
            n2 = 1
            n1 = len(CST)/2

        for i in range(n2):

            if CFDorXFOIL == 'XFOIL':
                wl, wu, N, dz = CST_to_kulfan(CST)

                [x, y] = cst_to_coordinates_from_kulfan(wl, wu, N, dz)

                basepath = os.path.join(os.path.dirname(os.path.realpath(__file__)), 'CoordinatesFiles')
                airfoil_shape_file = basepath + os.path.sep + 'cst_coordinates.dat'

                coord_file = open(airfoil_shape_file, 'w')

                print >> coord_file, 'CST'
                for i in range(len(x)):
                    print >> coord_file, '{:<10f}\t{:<10f}'.format(x[i], y[i])

                coord_file.close()

                # read in coordinate file
                # with suppress_stdout_stderr():
                airfoil = pyXLIGHT.xfoilAnalysis(airfoil_shape_file, x=x, y=y)
                airfoil.re = Re
                airfoil.mach = 0.00
                airfoil.iter = 100

                cl = np.zeros(len(alphas))
                cd = np.zeros(len(alphas))
                cm = np.zeros(len(alphas))
                to_delete = np.zeros(0)
                for j in range(len(alphas)):
                    cl[j], cd[j], cm[j], lexitflag = airfoil.solveAlpha(alphas[j])
                    if lexitflag:
                        cl[j] = -10.0
                        cd[j] = 0.0
                # error handling in case of XFOIL failure
                for k in range(len(cl)):
                    if cl[k] == -10.0:
                        if k == 0:
                            cl[k] = cl[k+1] - cl[k+2] + cl[k+1]
                            cd[k] = cd[k+1] - cd[k+2] + cd[k+1]
                        elif k == len(cl)-1:
                            cl[k] = cl[k-1] - cl[k-2] + cl[k-1]
                            cd[k] = cd[k-1] - cd[k-2] + cd[k-1]
                        else:
                            cl[k] = (cl[k+1] - cl[k-1])/2.0 + cl[k-1]
                            cd[k] = (cd[k+1] - cd[k-1])/2.0 + cd[k-1]
                    if cl[k] == -10.0 or cl[k] < -2. or cl[k] > 2. or cd[k] < 0.00001 or cd[k] > 0.5 or not np.isfinite(cd[k]) or not np.isfinite(cl[k]):
                        to_delete = np.append(to_delete, k)
                cl = np.delete(cl, to_delete)
                cd = np.delete(cd, to_delete)
                alphas = np.delete(alphas, to_delete)
                print CST
                polars.append(polarType(Re, alphas, cl, cd, cm))

            else:
                cl = np.zeros(len(alphas))
                cd = np.zeros(len(alphas))
                cm = np.zeros(len(alphas))
                for j in range(len(alphas)):
                    if j == 0:
                        mesh = True
                    else:
                        mesh = False
                    cl[j], cd[j],  = Airfoil.cfdGradients(CST, alphas[j], Re, iterations, processors, 'CS', Uinf=10.0, ComputeGradients=False, GenerateMESH=mesh)
                print "RESULT:, ", cl, cd, alphas, CST
                polars.append(polarType(Re, alphas, cl, cd, cm))


        return cls(polars)


    def getPolar(self, Re):
        """Gets a Polar object for this airfoil at the specified Reynolds number.

        Parameters
        ----------
        Re : float
            Reynolds number

        Returns
        -------
        obj : Polar
            a Polar object

        Notes
        -----
        Interpolates as necessary. If Reynolds number is larger than or smaller than
        the stored Polars, it returns the Polar with the closest Reynolds number.

        """

        p = self.polars

        if Re <= p[0].Re:
            return copy.deepcopy(p[0])

        elif Re >= p[-1].Re:
            return copy.deepcopy(p[-1])

        else:
            Relist = [pp.Re for pp in p]
            i = np.searchsorted(Relist, Re)
            weight = (Re - Relist[i-1]) / (Relist[i] - Relist[i-1])
            return p[i-1].blend(p[i], weight)



    def blend(self, other, weight):
        """Blend this Airfoil with another one with the specified weighting.


        Parameters
        ----------
        other : Airfoil
            other airfoil to blend with
        weight : float
            blending parameter between 0 and 1.  0 returns self, whereas 1 returns other.

        Returns
        -------
        obj : Airfoil
            a blended Airfoil object

        Notes
        -----
        First finds the unique Reynolds numbers.  Evaluates both sets of polars
        at each of the Reynolds numbers, then blends at each Reynolds number.

        """

        # combine Reynolds numbers
        Relist1 = [p.Re for p in self.polars]
        Relist2 = [p.Re for p in other.polars]
        Relist = np.union1d(Relist1, Relist2)

        # blend polars
        n = len(Relist)
        polars = [0]*n
        for i in range(n):
            p1 = self.getPolar(Relist[i])
            p2 = other.getPolar(Relist[i])
            polars[i] = p1.blend(p2, weight)


        return Airfoil(polars)


    def correction3D(self, r_over_R, chord_over_r, tsr, alpha_max_corr=30,
                     alpha_linear_min=-5, alpha_linear_max=5):
        """apply 3-D rotational corrections to each polar in airfoil

        Parameters
        ----------
        r_over_R : float
            radial position / rotor radius
        chord_over_r : float
            local chord / local radius
        tsr : float
            tip-speed ratio
        alpha_max_corr : float, optional (deg)
            maximum angle of attack to apply full correction
        alpha_linear_min : float, optional (deg)
            angle of attack where linear portion of lift curve slope begins
        alpha_linear_max : float, optional (deg)
            angle of attack where linear portion of lift curve slope ends

        Returns
        -------
        airfoil : Airfoil
            airfoil with 3-D corrections

        See Also
        --------
        Polar.correction3D : apply 3-D corrections for a Polar

        """

        n = len(self.polars)
        polars = [0]*n
        for idx, p in enumerate(self.polars):
            polars[idx] = p.correction3D(r_over_R, chord_over_r, tsr, alpha_max_corr, alpha_linear_min, alpha_linear_max)

        return Airfoil(polars)


    def extrapolate(self, cdmax, AR=None, cdmin=0.001):
        """apply high alpha extensions to each polar in airfoil

        Parameters
        ----------
        cdmax : float
            maximum drag coefficient
        AR : float, optional
            blade aspect ratio (rotor radius / chord at 75% radius).  if included
            it is used to estimate cdmax
        cdmin: minimum drag coefficient

        Returns
        -------
        airfoil : Airfoil
            airfoil with +/-180 degree extensions

        See Also
        --------
        Polar.extrapolate : extrapolate a Polar to high angles of attack

        """

        n = len(self.polars)
        polars = [0]*n
        for idx, p in enumerate(self.polars):
            polars[idx] = p.extrapolate(cdmax, AR, cdmin)

        return Airfoil(polars)



    def interpToCommonAlpha(self, alpha=None):
        """Interpolates all polars to a common set of angles of attack

        Parameters
        ----------
        alpha : ndarray, optional
            common set of angles of attack to use.  If None a union of
            all angles of attack in the polars is used.

        """

        if alpha is None:
            # union of angle of attacks
            alpha = []
            for p in self.polars:
                alpha = np.union1d(alpha, p.alpha)

        # interpolate each polar to new alpha
        n = len(self.polars)
        polars = [0]*n
        if n == 1:
            polars[0] = self.polar_type(p.Re, alpha, p.cl, p.cd, p.cm)
            return Airfoil(polars)
        for idx, p in enumerate(self.polars):
            cl = np.interp(alpha, p.alpha, p.cl)
            cd = np.interp(alpha, p.alpha, p.cd)
            cm = np.interp(alpha, p.alpha, p.cm)
            polars[idx] = self.polar_type(p.Re, alpha, cl, cd, cm)

        return Airfoil(polars)

    def writeToAerodynFile(self, filename):
        """Write the airfoil section data to a file using AeroDyn input file style.

        Parameters
        ----------
        filename : str
            name (+ relative path) of where to write file

        """

        # aerodyn and wtperf require common set of angles of attack
        af = self.interpToCommonAlpha()

        f = open(filename, 'w')

        print >> f, 'AeroDyn airfoil file.'
        print >> f, 'Compatible with AeroDyn v13.0.'
        print >> f, 'Generated by airfoilprep_free.py'
        print >> f, '{0:<10d}\t\t{1:40}'.format(len(af.polars), 'Number of airfoil tables in this file')
        for p in af.polars:
            print >> f, '{0:<10f}\t{1:40}'.format(p.Re/1e6, 'Reynolds number in millions.')
            param = p.unsteadyparam()
            print >> f, '{0:<10f}\t{1:40}'.format(param[0], 'Control setting')
            print >> f, '{0:<10f}\t{1:40}'.format(param[1], 'Stall angle (deg)')
            print >> f, '{0:<10f}\t{1:40}'.format(param[2], 'Angle of attack for zero Cn for linear Cn curve (deg)')
            print >> f, '{0:<10f}\t{1:40}'.format(param[3], 'Cn slope for zero lift for linear Cn curve (1/rad)')
            print >> f, '{0:<10f}\t{1:40}'.format(param[4], 'Cn at stall value for positive angle of attack for linear Cn curve')
            print >> f, '{0:<10f}\t{1:40}'.format(param[5], 'Cn at stall value for negative angle of attack for linear Cn curve')
            print >> f, '{0:<10f}\t{1:40}'.format(param[6], 'Angle of attack for minimum CD (deg)')
            print >> f, '{0:<10f}\t{1:40}'.format(param[7], 'Minimum CD value')
            for a, cl, cd, cm in zip(p.alpha, p.cl, p.cd, p.cm):
                print >> f, '{:<10f}\t{:<10f}\t{:<10f}\t{:<10f}'.format(a, cl, cd, cm)
            print >> f, 'EOT'
        f.close()


    def createDataGrid(self):
        """interpolate airfoil data onto uniform alpha-Re grid.

        Returns
        -------
        alpha : ndarray (deg)
            a common set of angles of attack (union of all polars)
        Re : ndarray
            all Reynolds numbers defined in the polars
        cl : ndarray
            lift coefficient 2-D array with shape (alpha.size, Re.size)
            cl[i, j] is the lift coefficient at alpha[i] and Re[j]
        cd : ndarray
            drag coefficient 2-D array with shape (alpha.size, Re.size)
            cd[i, j] is the drag coefficient at alpha[i] and Re[j]

        """
        if len(self.polars) > 1:
            af = self.interpToCommonAlpha()
            polarList = af.polars
        else:
            polarList = self.polars
        # angle of attack is already same for each polar
        alpha = polarList[0].alpha

        # all Reynolds numbers
        Re = [p.Re for p in polarList]

        # fill in cl, cd grid
        cl = np.zeros((len(alpha), len(Re)))
        cd = np.zeros((len(alpha), len(Re)))
        cm = np.zeros((len(alpha), len(Re)))

        for (idx, p) in enumerate(polarList):
            cl[:, idx] = p.cl
            cd[:, idx] = p.cd
            cm[:, idx] = p.cm


        return alpha, Re, cl, cd, cm

    def __ClassShape(self, w, x, N1, N2, dz):

            # Class function; taking input of N1 and N2
            C = np.zeros(len(x))
            for i in range(len(x)):
                C[i] = x[i]**N1*((1-x[i])**N2)

            # Shape function; using Bernstein Polynomials
            n = len(w) - 1  # Order of Bernstein polynomials

            K = np.zeros(n+1)
            for i in range(0, n+1):
                K[i] = factorial(n)/(factorial(i)*(factorial((n)-(i))))

            S = np.zeros(len(x))
            for i in range(len(x)):
                S[i] = 0
                for j in range(0, n+1):
                    S[i] += w[j]*K[j]*x[i]**(j) * ((1-x[i])**(n-(j)))

            # Calculate y output
            y = np.zeros(len(x))
            for i in range(len(y)):
                y[i] = C[i] * S[i] + x[i] * dz

            return y

    def __ClassShapeComplex(self, w, x, N1, N2, dz):

            # Class function; taking input of N1 and N2
            C = np.zeros(len(x), dtype=complex)
            for i in range(len(x)):
                C[i] = x[i]**N1*((1-x[i])**N2)

            # Shape function; using Bernstein Polynomials
            n = len(w) - 1  # Order of Bernstein polynomials

            K = np.zeros(n+1, dtype=complex)
            for i in range(0, n+1):
                K[i] = mpmath.factorial(n)/(mpmath.factorial(i)*(mpmath.factorial((n)-(i))))

            S = np.zeros(len(x), dtype=complex)
            for i in range(len(x)):
                S[i] = 0
                for j in range(0, n+1):
                    S[i] += w[j]*K[j]*x[i]**(j) * ((1-x[i])**(n-(j)))

            # Calculate y output
            y = np.zeros(len(x), dtype=complex)
            for i in range(len(y)):
                y[i] = C[i] * S[i] + x[i] * dz

            return y

    @classmethod
    def xfoilFlowGradients(self, CST, alpha, Re, FDorCS):

        x, y = cst_to_coordinates(CST)
        # read in coordinate file
        basepath = os.path.join(os.path.dirname(os.path.realpath(__file__)), 'CoordinatesFiles')
        airfoil_shape_file = basepath + os.path.sep + 'cst_coordinates.dat'
        # with suppress_stdout_stderr():
        airfoil = pyXLIGHT.xfoilAnalysis(airfoil_shape_file, x=x, y=y)
        airfoil.re = Re
        airfoil.mach = 0.00
        airfoil.iter = 100

        ## TODO Fix CS alpha and Re
        FDorCS = 'FD'
        if FDorCS == 'CS':
            alpha = np.degrees(alpha)
            step_size = 1e-20
            cs_step = complex(0, step_size)
            angle = alpha+cs_step
            cl_alpha, cd_alpha, cm, lexitflag = airfoil.solveAlphaComplex(angle)
            if lexitflag:
                cl_alpha = -10.0
                cd_alpha = 0.0
            dcl_dalpha = np.imag(cl_alpha)/np.imag(cs_step)
            dcd_dalpha = np.imag(cd_alpha)/np.imag(cs_step)

            airfoil.re = Re[0][0] + cs_step
            cl_Re, cd_Re, cm, lexitflag = airfoil.solveAlphaComplex(alpha)
            if lexitflag:
                cl_Re = -10.0
                cd_Re = 0.0
            dcl_dRe = np.imag(cl_Re)/np.imag(cs_step)
            dcd_dRe = np.imag(cd_Re)/np.imag(cs_step)
        else:
            angle = np.degrees(alpha)
            cl, cd, cm, lexitflag = airfoil.solveAlpha(angle)
            step_size = 1
            fd_step = step_size
            angle = alpha+fd_step
            angle = np.degrees(angle)
            cl_alpha, cd_alpha, cm, lexitflag = airfoil.solveAlpha(angle)
            if lexitflag:
                cl_alpha = -10.0
                cd_alpha = 0.0
            dcl_dalpha = (cl_alpha - cl) / fd_step
            dcd_dalpha = (cd_alpha - cd) / fd_step

            airfoil.re = Re[0][0] + fd_step
            cl_Re, cd_Re, cm, lexitflag = airfoil.solveAlpha(alpha)
            if lexitflag:
                cl_Re = -10.0
                cd_Re = 0.0
            dcl_dRe = (cl_Re - cl) / fd_step
            dcd_dRe = (cd_Re - cl) / fd_step

        return dcl_dalpha, dcl_dRe, dcd_dalpha, dcd_dRe

    @classmethod
    def xfoilGradients(self, CST, alpha, Re, FDorCS):
        alpha = np.degrees(alpha)
        def cstComplex(alpha, Re, wl, wu, N, dz, Uinf):
            # wl = self.wl
            # wu = self.wu
            N = N
            dz = dz

            # Populate x coordinates
            x = np.ones((N, 1), dtype=complex)
            zeta = np.zeros((N, 1)) #, dtype=complex)
            for z in range(0, N):
                zeta[z] = 2.0 * pi / N * z
                if z == N - 1:
                    zeta[z] = 2.0 * pi
                x[z] = 0.5*(cmath.cos(zeta[z])+1.0)

            # N1 and N2 parameters (N1 = 0.5 and N2 = 1 for airfoil shape)
            N1 = 0.5
            N2 = 1

            try:
                zerind = np.where(x == 0)  # Used to separate upper and lower surfaces
                zerind = zerind[0][0]
            except:
                zerind = N/2

            xl = np.zeros(zerind, dtype=complex)
            xu = np.zeros(N-zerind, dtype=complex)

            for z in range(len(xl)):
                xl[z] = x[z][0]        # Lower surface x-coordinates
            for z in range(len(xu)):
                xu[z] = x[z + zerind][0]   # Upper surface x-coordinates

            yl = ClassShapeComplex(wl, xl, N1, N2, -dz) # Call ClassShape function to determine lower surface y-coordinates
            yu = ClassShapeComplex(wu, xu, N1, N2, dz)  # Call ClassShape function to determine upper surface y-coordinates

            y = np.concatenate([yl, yu])  # Combine upper and lower y coordinates
            y = y[::-1]
            # coord_split = [xl, yl, xu, yu]  # Combine x and y into single output
            # coord = [x, y]
            x1 = np.zeros(len(x), dtype=complex)
            for k in range(len(x)):
                x1[k] = x[k][0]
            x = x1

            basepath = os.path.join(os.path.dirname(os.path.realpath(__file__)), 'CoordinatesFiles')
            airfoil_shape_file = basepath + os.path.sep + 'cst_coordinates_complex.dat'

            coord_file = open(airfoil_shape_file, 'w')

            print >> coord_file, 'CST'
            for i in range(len(x)):
                print >> coord_file, '{:<10f}\t{:<10f}'.format(x[i], y[i])

            coord_file.close()

            # read in coordinate file
            # with suppress_stdout_stderr():
            airfoil = pyXLIGHT.xfoilAnalysis(airfoil_shape_file, x=x, y=y)
            airfoil.re = Re
            airfoil.mach = 0.0 # Uinf / 340.29
            airfoil.iter = 100

            angle = deepcopy(alpha)
            cl, cd, cm, lexitflag = airfoil.solveAlphaComplex(angle)
            if lexitflag:
                cl = -10.0
                cd = 0.0
                print "XFOIL FAILURE"
            return cl, cd
            # error handling in case of XFOIL failure
            # for k in range(len(cl)):
            #     if cl[k] == -10.0:
            #         if k == 0:
            #             cl[k] = cl[k+1] - cl[k+2] + cl[k+1]
            #             cd[k] = cd[k+1] - cd[k+2] + cd[k+1]
            #         elif k == len(cl)-1:
            #             cl[k] = cl[k-1] - cl[k-2] + cl[k-1]
            #             cd[k] = cd[k-1] - cd[k-2] + cd[k-1]
            #         else:
            #             cl[k] = (cl[k+1] - cl[k-1])/2.0 + cl[k-1]
            #             cd[k] = (cd[k+1] - cd[k-1])/2.0 + cd[k-1]
            #     if cl[k] == -10.0 or cl[k] < -2. or cl[k] > 2. or cd[k] < 0.00001 or cd[k] > 0.5 or not np.isfinite(cd[k]) or not np.isfinite(cl[k]):
            #         to_delete = np.append(to_delete, k)
            # cl = np.delete(cl, to_delete)
            # cd = np.delete(cd, to_delete)
            # alphas = np.delete(alphas, to_delete)

            # polars.append(polarType(Re, alphas, cl, cd, cm))

        def cstReal(alpha, Re, wl, wu, N, dz, Uinf):

            # Populate x coordinates
            x = np.ones((N, 1))
            zeta = np.zeros((N, 1))
            for z in range(0, N):
                zeta[z] = 2 * pi / N * z
                if z == N - 1:
                    zeta[z] = 2.0 * pi
                x[z] = 0.5*(cos(zeta[z])+1.0)

            # N1 and N2 parameters (N1 = 0.5 and N2 = 1 for airfoil shape)
            N1 = 0.5
            N2 = 1

            try:
                zerind = np.where(x == 0)  # Used to separate upper and lower surfaces
                zerind = zerind[0][0]
            except:
                zerind = N/2

            xl = np.zeros(zerind)
            xu = np.zeros(N-zerind)

            for z in range(len(xl)):
                xl[z] = x[z]        # Lower surface x-coordinates
            for z in range(len(xu)):
                xu[z] = x[z + zerind]   # Upper surface x-coordinates

            yl = ClassShape(wl, xl, N1, N2, -dz) # Call ClassShape function to determine lower surface y-coordinates
            yu = ClassShape(wu, xu, N1, N2, dz)  # Call ClassShape function to determine upper surface y-coordinates

            y = np.concatenate([yl, yu])  # Combine upper and lower y coordinates
            y = y[::-1]
            # coord_split = [xl, yl, xu, yu]  # Combine x and y into single output
            # coord = [x, y]
            x1 = np.zeros(len(x))
            for k in range(len(x)):
                x1[k] = x[k][0]
            x = x1

            basepath = os.path.join(os.path.dirname(os.path.realpath(__file__)), 'CoordinatesFiles')
            airfoil_shape_file = basepath + os.path.sep + 'cst_coordinates.dat'

            coord_file = open(airfoil_shape_file, 'w')

            print >> coord_file, 'CST'
            for i in range(len(x)):
                print >> coord_file, '{:<10f}\t{:<10f}'.format(x[i], y[i])

            coord_file.close()

            # read in coordinate file
            # with suppress_stdout_stderr():
            airfoil = pyXLIGHT.xfoilAnalysis(airfoil_shape_file, x=x, y=y)
            airfoil.re = Re
            airfoil.mach = 0.0 #Uinf / 340.29
            airfoil.iter = 1000

            angle = alpha
            cl, cd, cm, lexitflag = airfoil.solveAlpha(angle)
            if lexitflag:
                cl = -10.0
                cd = 0.0
            return cl, cd



        n2 = 1
        n1 = len(CST)/2
        CST = np.array([CST])
        for i in range(n2):
            wu = np.zeros(n1, dtype=complex)
            wl = np.zeros(n1, dtype=complex)
            for j in range(n1):
                wu[j] = CST[i][j]
                wl[j] = CST[i][j + n1]
            # wu, wl = np.split(af_parameters[i], 2)
            w1 = np.average(wl)
            w2 = np.average(wu)
            if w1 < w2:
                pass
            else:
                higher = wl
                lower = wu
                wl = lower
                wu = higher
            N = 120
            dz = 0.
        self.wl = wl
        self.wu = wu
        self.N = N
        self.dz = dz


        dcl_dcst, dcd_dcst = np.zeros(8), np.zeros(8)
        cl, cd = cstReal(alpha, Re, np.real(wl), np.real(wu), N, dz, Uinf=10.0)

        if FDorCS == 'CS':
            step_size = 1e-20
            cs_step = complex(0, step_size)
            for i in range(len(wl)):

                wl_complex = deepcopy(wl)
                wl_complex[i] += cs_step
                cl_complex, cd_complex = cstComplex(alpha, Re, wl_complex, wu, N, dz, Uinf=10.0)
                dcl_dcst[i] = np.imag(cl_complex)/np.imag(cs_step)
                dcd_dcst[i] = np.imag(cd_complex)/np.imag(cs_step)
                wu_complex = deepcopy(wu)
                wu_complex[i] += cs_step
                cl_complex, cd_complex = cstComplex(alpha, Re, wl, wu_complex, N, dz, Uinf=10.0)
                dcl_dcst[i+4] = np.imag(cl_complex)/np.imag(cs_step)
                dcd_dcst[i+4] = np.imag(cd_complex)/np.imag(cs_step)
        else:
            step_size = 1e-6
            fd_step = step_size
            for i in range(len(wl)):
                wl_fd1 = np.real(deepcopy(wl))
                wl_fd2 = np.real(deepcopy(wl))
                wl_fd1[i] -= fd_step
                wl_fd2[i] += fd_step
                cl_fd1, cd_fd1 = cstReal(alpha, Re, wl_fd1, np.real(wu), N, dz, Uinf=10.0)
                cl_fd1, cd_fd1 = deepcopy(cl_fd1), deepcopy(cd_fd1)
                cl_fd2, cd_fd2 = cstReal(alpha, Re, wl_fd2, np.real(wu), N, dz, Uinf=10.0)
                cl_fd2, cd_fd2 = deepcopy(cl_fd2), deepcopy(cd_fd2)
                dcl_dcst[i] = (cl_fd2 - cl_fd1)/(2.*fd_step)
                dcd_dcst[i] = (cd_fd2 - cd_fd1)/(2.*fd_step)
                wu_fd1 = np.real(deepcopy(wu))
                wu_fd2 = np.real(deepcopy(wu))
                wu_fd1[i] -= fd_step
                wu_fd2[i] += fd_step
                cl_fd1, cd_fd1 = cstReal(alpha, Re, np.real(wl), wu_fd1, N, dz, Uinf=10.0)
                cl_fd1, cd_fd1 = deepcopy(cl_fd1), deepcopy(cd_fd1)
                cl_fd2, cd_fd2 = cstReal(alpha, Re, np.real(wl), wu_fd2, N, dz, Uinf=10.0)
                cl_fd2, cd_fd2 = deepcopy(cl_fd2), deepcopy(cd_fd2)
                dcl_dcst[i+4] = (cl_fd2 - cl_fd1)/(2.*fd_step)
                dcd_dcst[i+4] = (cd_fd2 - cd_fd1)/(2.*fd_step)

        return cl, cd, dcl_dcst, dcd_dcst

    @classmethod
    def cfdGradients(self, CST, alpha, Re, iterations, processors, FDorCS, Uinf, ComputeGradients, GenerateMESH=True):

        import os, sys, shutil, copy
        sys.path.append(os.environ['SU2_RUN'])
        # sys.path.append("/usr/local/bin")
        import SU2

        wl, wu, N, dz = CST_to_kulfan(CST)

        # Populate x coordinates
        x = np.ones((N, 1))
        zeta = np.zeros((N, 1))
        for z in range(0, N):
            zeta[z] = 2 * pi / N * z
            if z == N - 1:
                zeta[z] = 2.0 * pi
            x[z] = 0.5*(cos(zeta[z])+1.0)

        # N1 and N2 parameters (N1 = 0.5 and N2 = 1 for airfoil shape)
        N1 = 0.5
        N2 = 1

        try:
            zerind = np.where(x == 0)  # Used to separate upper and lower surfaces
            zerind = zerind[0][0]
        except:
            zerind = N/2

        xl = np.zeros(zerind)
        xu = np.zeros(N-zerind)

        for z in range(len(xl)):
            xl[z] = x[z]        # Lower surface x-coordinates
        for z in range(len(xu)):
            xu[z] = x[z + zerind]   # Upper surface x-coordinates

        yl = ClassShape(wl, xl, N1, N2, -dz) # Call ClassShape function to determine lower surface y-coordinates
        yu = ClassShape(wu, xu, N1, N2, dz)  # Call ClassShape function to determine upper surface y-coordinates

        y = np.concatenate([yl, yu])  # Combine upper and lower y coordinates
        y = y[::-1]
        # coord_split = [xl, yl, xu, yu]  # Combine x and y into single output
        # coord = [x, y]
        x1 = np.zeros(len(x))
        for k in range(len(x)):
            x1[k] = x[k][0]
        x = x1

        basepath = os.path.join(os.path.dirname(os.path.realpath(__file__)), 'SU2_EDU/bin')
        airfoil_shape_file = basepath + os.path.sep + 'airfoil_shape.dat'

        coord_file = open(airfoil_shape_file, 'w')

        print >> coord_file, 'CST'
        for i in range(len(x)):
            print >> coord_file, '{:<10f}\t{:<10f}'.format(x[i], y[i])

        coord_file.close()

        # if GenerateMESH:
        #
        #     ## Update mesh for specific airfoil (mesh deformation in SU2_EDU)
        #     basepath = os.path.join(os.path.dirname(os.path.realpath(__file__)), 'SU2_EDU/bin')
        #     su2_file_execute = basepath + os.path.sep + 'SU2_EDU'
        #
        #     savedPath = os.getcwd()
        #     os.chdir(basepath)
        #     subprocess.call([su2_file_execute])
        #     os.chdir(savedPath)

        partitions = processors
        compute = True
        step = 1e-4
        iterations = iterations

        # Config and state
        basepath = os.path.join(os.path.dirname(os.path.realpath(__file__)), 'CoordinatesFiles')
        # filename = basepath + os.path.sep + 'inv_NACA0012.cfg'
        # filename = basepath + os.path.sep + 'test_incomp_rans.cfg'
        # filename = basepath + os.path.sep + 'turb_nasa.cfg'
        filename = basepath + os.path.sep + 'su2_incomp_rans.cfg'

        config = SU2.io.Config(filename)
        state  = SU2.io.State()
        config.NUMBER_PART = 0
        config.EXT_ITER    = iterations
        basepath = os.path.join(os.path.dirname(os.path.realpath(__file__)), 'SU2_EDU/bin')
        mesh_filename = basepath + os.path.sep + 'mesh_AIRFOIL.su2'
        config.MESH_FILENAME = mesh_filename
        if GenerateMESH:
            import os

            konfig = copy.deepcopy(config)

            tempname = 'config_DEF.cfg'
            konfig.dump(tempname)
            SU2_RUN = os.environ['SU2_RUN']
            # must run with rank 1
            processes = konfig['NUMBER_PART']
            base_Command = os.path.join(SU2_RUN,'%s')
            the_Command = 'SU2_DEF ' + tempname
            the_Command = base_Command % the_Command
            # the_Command = build_command( the_Command , processes )

            sys.stdout.flush()

            proc = subprocess.Popen( the_Command, shell=True    ,
                             stdout=sys.stdout      ,
                             stderr=subprocess.PIPE,
                             stdin=subprocess.PIPE)
            proc.stderr.close()
            proc.stdin.write('airfoil_shape.dat\n')
            proc.stdin.write('Selig\n')
            proc.stdin.write('1.0\n')
            proc.stdin.write('Yes\n')
            proc.stdin.write('clockwise\n')

            # return_code = proc.wait()
            # message = proc.stderr.read()
            proc.stdin.close()
            # proc.stdout.close()
            return_code = proc.wait()
            # run_command( the_Command )

            # config.DV_VALUE_NEW = config.DV_VALUE
            from subprocess import Popen, PIPE, STDOUT
            # p = Popen(['myapp'], stdout=PIPE, stdin=PIPE, stderr=PIPE)
            # konfig = copy.deepcopy(config)
            # tempname = 'config_DEF.cfg'
            # konfig.dump(tempname)
            # su2_file_execute = 'SU2_DEF ' + filename
            # subprocess.call(su2_file_execute)
            #
            # # info = SU2.run.DEF(config)
            #
            # stdout_data = p.communicate(input='data_to_write')[0]
            # sys.stdout.write('airfoil_shape.dat')
            # sys.stdout.write('Selig')
            # sys.stdout.write('1.0')
            # sys.stdout.write('Yes')
            # sys.stdout.write('clockwise')
            # state.update(info)

        config.NUMBER_PART = partitions
        config.WRT_CSV_SOL = 'YES'

        config.AoA = alpha #np.degrees(alpha)
        Ma = Uinf / 340.29  # Speed of sound at sea level
        x_vel = Uinf * cos(np.radians(alpha))
        y_vel = Uinf * sin(np.radians(alpha))
        config.FREESTREAM_VELOCITY = '( ' + str(x_vel) + ', ' + str(y_vel) + ', 0.00 )'
        config.MACH_NUMBER = Ma
        config.REYNOLDS_NUMBER = Re
        config.FREESTREAM_DENSITY = 1.225
        config.FREESTREAM_VISCOSITY = 1.81206e-5


        # find solution files if they exist
        # state.find_files(config)
        ffdtag = []
        kind = []
        marker = []
        param = []
        scale = []
        for i in range(len(x)):
            ffdtag.append([])
            kind.append('HICKS_HENNE')
            marker.append(['airfoil'])
            if i < len(x) / 2.0:
                param.append([0.0, x[i]])
            else:
                param.append([1.0, x[i]])
            scale.append(1.0)
        config.DEFINITION_DV = dict(FFDTAG=ffdtag, KIND=kind, MARKER=marker, PARAM=param, SCALE=scale)

        restart = True

        if restart:
            print "restart"
            config.RESTART_SOL = 'YES'
            basepath2 = os.path.dirname(os.path.realpath(__file__))
            config.VOLUME_FLOW_FILENAME = basepath2 + os.path.sep + 'DIRECT/flow_' + str(wu[0]) + '_' + str(alpha)
            restart_file = basepath2 + os.path.sep + 'solution_flow_' + str(wu[0]) + '_' + str(alpha) + '.dat'
            if os.path.isfile(restart_file):
                config.RESTART_FLOW_FILENAME = basepath2 + os.path.sep + 'solution_flow_' + str(wu[0]) + '_' + str(alpha) + '.dat'
                config.EXT_ITER = iterations / 200
            else:
                config.RESTART_FLOW_FILENAME = basepath2 + os.path.sep + 'solution_flow.dat'
            config.SOLUTION_FLOW_FILENAME = basepath2 + os.path.sep + 'solution_flow_' + str(wu[0]) + '_' + str(alpha) + '.dat'
            state.find_files(config)
        else:
            basepath2 = os.path.dirname(os.path.realpath(__file__))
            # restart_file = basepath2 + os.path.sep + 'solution_flow_' + str(wu[0]) + '_' + str(alpha) + '.dat'
            # config.RESTART_FLOW_FILENAME = basepath2 + os.path.sep + 'solution_flow.dat'
            #config.SOLUTION_FLOW_FILENAME = basepath2 + os.path.sep + 'solution_flow_' + str(wu[0]) + '_' + str(alpha) + '.dat'
            #state.find_files(config)
            state.FILES.MESH = config.MESH_FILENAME

        cd = SU2.eval.func('DRAG', config, state)
        cl = SU2.eval.func('LIFT', config, state)
        cm = SU2.eval.func('MOMENT_Z', config, state)
        if ComputeGradients:
            # RUN FOR DRAG GRADIENTS
            info = SU2.run.adjoint(config)
            state.update(info)
            #SU2.io.restart2solution(config,state)
            # Gradient Projection
            info = SU2.run.projection(config, step)
            state.update(info)
            get_gradients = info.get('GRADIENTS')
            dcd_dx = get_gradients.get('DRAG')

            # RUN FOR LIFT GRADIENTS
            config.OBJECTIVE_FUNCTION = 'LIFT'
            info = SU2.run.adjoint(config)
            state.update(info)
            #SU2.io.restart2solution(config,state)
            # Gradient Projection
            info = SU2.run.projection(config, step)
            state.update(info)
            get_gradients = info.get('GRADIENTS')
            dcl_dx = get_gradients.get('LIFT')

            where_are_NaNs_cl = np.isnan(dcl_dx)
            dcl_dx[where_are_NaNs_cl] = 0.0

            where_are_NaNs_cl = np.isnan(dcl_dx)
            dcd_dx[where_are_NaNs_cl] = 0.0

            n = len(CST)
            m = len(dcd_dx)
            dcst_dx = np.zeros((n, m))

            wl_original, wu_original = wu, wl
            dz = 0.0
            N = 200
            coord_old = cst_to_coordinates_from_kulfan(wl_original, wu_original, N, dz)

            # design = [85, 79, 74, 70, 67, 63, 60, 56, 53, 50, 47, 43, 40, 37, 33, 29, 25, 21, 14, 115, 121, 126, 130, 133, 137, 140, 144, 147, 150, 153, 157, 160, 163, 167, 171, 175, 179, 186]
            design = range(0, len(x))
            # Gradients
            FDorCS = 'FD'
            if FDorCS == 'FD':
                fd_step = 1e-6
                for i in range(0, n):
                    wl_new = deepcopy(wl_original)
                    wu_new = deepcopy(wu_original)
                    if i < n/2:
                        wl_new[i] += fd_step
                    else:
                        wu_new[i-4] += fd_step
                    coor_new = cst_to_coordinates_from_kulfan(wl_new, wu_new, N, dz)
                    j = 0
                    for coor_d in design:
                        if (coor_new[1][coor_d] - coord_old[1][coor_d]).real == 0:
                            dcst_dx[i][j] = 0
                        else:
                            dcst_dx[i][j] = 1/((coor_new[1][coor_d] - coord_old[1][coor_d]).real / fd_step)
                        j += 1

            elif FDorCS == 'CS':
                step_size = 1e-20
                cs_step = complex(0, step_size)

                for i in range(0, n):
                    wl_new = deepcopy(wl_original.astype(complex))
                    wu_new = deepcopy(wu_original.astype(complex))
                    if i >= n/2:
                        wl_new[i-4] += cs_step
                    else:
                        wu_new[i] += cs_step
                    coor_new = cst_to_coordinates_complex(wl_new, wu_new, N, dz)
                    j = 0
                    for coor_d in design:
                        if coor_new[1][coor_d].imag == 0:
                            dcst_dx[i][j] = 0
                        else:
                            dcst_dx[i][j] = 1/(coor_new[1][coor_d].imag / np.imag(cs_step))
                        j += 1
            else:
                print 'Warning. FDorCS needs to be set to either FD or CS'
            dcst_dx = np.matrix(dcst_dx)
            dcl_dx = np.matrix(dcl_dx)
            dcd_dx = np.matrix(dcd_dx)

            dcl_dcst = dcst_dx * dcl_dx.T
            dcd_dcst = dcst_dx * dcd_dx.T

            # print cl, cd, dcl_dcst, dcd_dcst
            return cl, cd, dcl_dcst, dcd_dcst

        return cl, cd

    def plot(self, single_figure=True):
        """plot cl/cd/cm polars

        Parameters
        ----------
        single_figure : bool
            True  : plot all cl on the same figure (same for cd,cm)
            False : plot all cl/cd/cm on separate figures

        Returns
        -------
        figs : list of figure handles

        """

        import matplotlib.pyplot as plt

        figs = []

        # if in single figure mode (default)
        if single_figure:
            # generate figure handles
            fig1 = plt.figure()
            ax1 = fig1.add_subplot(111)
            figs.append(fig1)

            fig2 = plt.figure()
            ax2 = fig2.add_subplot(111)
            figs.append(fig2)

            fig3 = plt.figure()
            ax3 = fig3.add_subplot(111)
            figs.append(fig3)

            # loop through polars and plot
            for p in self.polars:
                # plot cl
                ax1.plot(p.alpha, p.cl, label='Re = ' + str(p.Re/1e6) + ' million')
                ax1.set_xlabel('angle of attack (deg)')
                ax1.set_ylabel('lift coefficient')
                ax1.legend(loc='best')

                # plot cd
                ax2.plot(p.alpha, p.cd, label='Re = ' + str(p.Re/1e6) + ' million')
                ax2.set_xlabel('angle of attack (deg)')
                ax2.set_ylabel('drag coefficient')
                ax2.legend(loc='best')

                # plot cm
                ax3.plot(p.alpha, p.cm, label='Re = ' + str(p.Re/1e6) + ' million')
                ax3.set_xlabel('angle of attack (deg)')
                ax3.set_ylabel('moment coefficient')
                ax3.legend(loc='best')

        # otherwise, multi figure mode -- plot all on separate figures
        else:
            for p in self.polars:
                fig = plt.figure()
                figs.append(fig)
                ax = fig.add_subplot(111)
                ax.plot(p.alpha, p.cl, label='Re = ' + str(p.Re/1e6) + ' million')
                ax.set_xlabel('angle of attack (deg)')
                ax.set_ylabel('lift coefficient')
                ax.legend(loc='best')

                fig = plt.figure()
                figs.append(fig)
                ax = fig.add_subplot(111)
                ax.plot(p.alpha, p.cd, label='Re = ' + str(p.Re/1e6) + ' million')
                ax.set_xlabel('angle of attack (deg)')
                ax.set_ylabel('drag coefficient')
                ax.legend(loc='best')

                fig = plt.figure()
                figs.append(fig)
                ax = fig.add_subplot(111)
                ax.plot(p.alpha, p.cm, label='Re = ' + str(p.Re/1e6) + ' million')
                ax.set_xlabel('angle of attack (deg)')
                ax.set_ylabel('moment coefficient')
                ax.legend(loc='best')
        plt.show()
        return figs

def CST_to_kulfan(CST):
    n1 = len(CST)/2
    # CST = np.array([CST])

    wu = np.zeros(n1)
    wl = np.zeros(n1)
    for j in range(n1):
        wu[j] = CST[j]
        wl[j] = CST[j + n1]
    # wu, wl = np.split(af_parameters[i], 2)
    w1 = np.average(wl)
    w2 = np.average(wu)
    if w1 < w2:
        pass
    else:
        higher = wl
        lower = wu
        wl = lower
        wu = higher
    N = 120
    dz = 0.
    return wl, wu, N, dz

def ClassShape(w, x, N1, N2, dz):

    # Class function; taking input of N1 and N2
    C = np.zeros(len(x))
    for i in range(len(x)):
        C[i] = x[i]**N1*((1-x[i])**N2)

    # Shape function; using Bernstein Polynomials
    n = len(w) - 1  # Order of Bernstein polynomials

    K = np.zeros(n+1)
    for i in range(0, n+1):
        K[i] = factorial(n)/(factorial(i)*(factorial((n)-(i))))

    S = np.zeros(len(x))
    for i in range(len(x)):
        S[i] = 0
        for j in range(0, n+1):
            S[i] += w[j]*K[j]*x[i]**(j) * ((1-x[i])**(n-(j)))

    # Calculate y output
    y = np.zeros(len(x))
    for i in range(len(y)):
        y[i] = C[i] * S[i] + x[i] * dz

    return y

def ClassShapeComplex(w, x, N1, N2, dz):

    # Class function; taking input of N1 and N2
    C = np.zeros(len(x), dtype=complex)
    for i in range(len(x)):
        C[i] = x[i]**N1*((1-x[i])**N2)

    # Shape function; using Bernstein Polynomials
    n = len(w) - 1  # Order of Bernstein polynomials

    K = np.zeros(n+1, dtype=complex)
    for i in range(0, n+1):
        K[i] = mpmath.factorial(n)/(mpmath.factorial(i)*(mpmath.factorial((n)-(i))))

    S = np.zeros(len(x), dtype=complex)
    for i in range(len(x)):
        S[i] = 0
        for j in range(0, n+1):
            S[i] += w[j]*K[j]*x[i]**(j) * ((1-x[i])**(n-(j)))

    # Calculate y output
    y = np.zeros(len(x), dtype=complex)
    for i in range(len(y)):
        y[i] = C[i] * S[i] + x[i] * dz

    return y

def cst_to_coordinates(CST):
    wl, wu, N, dz = CST_to_kulfan(CST)
    x = np.ones((N, 1))
    zeta = np.zeros((N, 1))
    for z in range(0, N):
        zeta[z] = 2 * pi / N * z
        if z == N - 1:
            zeta[z] = 2.0 * pi
        x[z] = 0.5*(cos(zeta[z])+1.0)

    # N1 and N2 parameters (N1 = 0.5 and N2 = 1 for airfoil shape)
    N1 = 0.5
    N2 = 1

    try:
        zerind = np.where(x == 0)  # Used to separate upper and lower surfaces
        zerind = zerind[0][0]
    except:
        zerind = N/2

    xl = np.zeros(zerind)
    xu = np.zeros(N-zerind)

    for z in range(len(xl)):
        xl[z] = x[z]        # Lower surface x-coordinates
    for z in range(len(xu)):
        xu[z] = x[z + zerind]   # Upper surface x-coordinates

    yl = ClassShape(wl, xl, N1, N2, -dz) # Call ClassShape function to determine lower surface y-coordinates
    yu = ClassShape(wu, xu, N1, N2, dz)  # Call ClassShape function to determine upper surface y-coordinates

    y = np.concatenate([yl, yu])  # Combine upper and lower y coordinates
    y = y[::-1]
    # coord_split = [xl, yl, xu, yu]  # Combine x and y into single output
    # coord = [x, y]
    x1 = np.zeros(len(x))
    for k in range(len(x)):
        x1[k] = x[k][0]
    x = x1
    return [x, y]

def cst_to_coordinates_from_kulfan(wl, wu, N, dz):

    x = np.ones((N, 1))
    zeta = np.zeros((N, 1))
    for z in range(0, N):
        zeta[z] = 2 * pi / N * z
        if z == N - 1:
            zeta[z] = 2.0 * pi
        x[z] = 0.5*(cos(zeta[z])+1.0)

    # N1 and N2 parameters (N1 = 0.5 and N2 = 1 for airfoil shape)
    N1 = 0.5
    N2 = 1

    try:
        zerind = np.where(x == 0)  # Used to separate upper and lower surfaces
        zerind = zerind[0][0]
    except:
        zerind = N/2

    xl = np.zeros(zerind)
    xu = np.zeros(N-zerind)

    for z in range(len(xl)):
        xl[z] = x[z]        # Lower surface x-coordinates
    for z in range(len(xu)):
        xu[z] = x[z + zerind]   # Upper surface x-coordinates

    yl = ClassShape(wl, xl, N1, N2, -dz) # Call ClassShape function to determine lower surface y-coordinates
    yu = ClassShape(wu, xu, N1, N2, dz)  # Call ClassShape function to determine upper surface y-coordinates

    y = np.concatenate([yl, yu])  # Combine upper and lower y coordinates
    y = y[::-1]
    # coord_split = [xl, yl, xu, yu]  # Combine x and y into single output
    # coord = [x, y]
    x1 = np.zeros(len(x))
    for k in range(len(x)):
        x1[k] = x[k][0]
    x = x1
    return [x, y]

def cst_to_coordinates_complex(wl, wu, N, dz):
    # Populate x coordinates
    x = np.ones((N, 1), dtype=complex)
    zeta = np.zeros((N, 1)) #, dtype=complex)
    for z in range(0, N):
        zeta[z] = 2.0 * pi / N * z
        if z == N - 1:
            zeta[z] = 2.0 * pi
        x[z] = 0.5*(cmath.cos(zeta[z])+1.0)

    # N1 and N2 parameters (N1 = 0.5 and N2 = 1 for airfoil shape)
    N1 = 0.5
    N2 = 1

    try:
        zerind = np.where(x == 0)  # Used to separate upper and lower surfaces
        zerind = zerind[0][0]
    except:
        zerind = N/2

    xl = np.zeros(zerind, dtype=complex)
    xu = np.zeros(N-zerind, dtype=complex)

    for z in range(len(xl)):
        xl[z] = x[z][0]        # Lower surface x-coordinates
    for z in range(len(xu)):
        xu[z] = x[z + zerind][0]   # Upper surface x-coordinates

    yl = ClassShapeComplex(wl, xl, N1, N2, -dz) # Call ClassShape function to determine lower surface y-coordinates
    yu = ClassShapeComplex(wu, xu, N1, N2, dz)  # Call ClassShape function to determine upper surface y-coordinates

    y = np.concatenate([yl, yu])  # Combine upper and lower y coordinates
    y = y[::-1]
    # coord_split = [xl, yl, xu, yu]  # Combine x and y into single output
    # coord = [x, y]
    x1 = np.zeros(len(x), dtype=complex)
    for k in range(len(x)):
        x1[k] = x[k][0]
    x = x1
    return [x, y]


def getCoordinates(CST):
    wl, wu, N, dz = CST_to_kulfan(CST[0])
    x = np.ones((N, 1))
    zeta = np.zeros((N, 1))
    for z in range(0, N):
        zeta[z] = 2 * pi / N * z
        if z == N - 1:
            zeta[z] = 2.0 * pi
        x[z] = 0.5*(cos(zeta[z])+1.0)

    # N1 and N2 parameters (N1 = 0.5 and N2 = 1 for airfoil shape)
    N1 = 0.5
    N2 = 1

    try:
        zerind = np.where(x == 0)  # Used to separate upper and lower surfaces
        zerind = zerind[0][0]
    except:
        zerind = N/2

    xl = np.zeros(zerind)
    xu = np.zeros(N-zerind)

    for z in range(len(xl)):
        xl[z] = x[z]        # Lower surface x-coordinates
    for z in range(len(xu)):
        xu[z] = x[z + zerind]   # Upper surface x-coordinates

    yl = ClassShape(wl, xl, N1, N2, -dz) # Call ClassShape function to determine lower surface y-coordinates
    yu = ClassShape(wu, xu, N1, N2, dz)  # Call ClassShape function to determine upper surface y-coordinates

    y = np.concatenate([yl, yu])  # Combine upper and lower y coordinates
    y = y[::-1]
    # coord_split = [xl, yl, xu, yu]  # Combine x and y into single output
    # coord = [x, y]
    x1 = np.zeros(len(x))
    for k in range(len(x)):
        x1[k] = x[k][0]
    x = x1
    return xl, xu, yl, xu



if __name__ == '__main__':

    import os
    from argparse import ArgumentParser, RawTextHelpFormatter

    # setup command line arguments
    parser = ArgumentParser(formatter_class=RawTextHelpFormatter,
                            description='Preprocessing airfoil data for wind turbine applications.')
    parser.add_argument('src_file', type=str, help='source file')
    parser.add_argument('--stall3D', type=str, nargs=3, metavar=('r/R', 'c/r', 'tsr'), help='2D data -> apply 3D corrections')
    parser.add_argument('--extrap', type=str, nargs=1, metavar=('cdmax'), help='3D data -> high alpha extrapolations')
    parser.add_argument('--blend', type=str, nargs=2, metavar=('otherfile', 'weight'), help='blend 2 files weight 0: sourcefile, weight 1: otherfile')
    parser.add_argument('--out', type=str, help='output file')
    parser.add_argument('--plot', action='store_true', help='plot data using matplotlib')
    parser.add_argument('--common', action='store_true', help='interpolate the data at different Reynolds numbers to a common set of angles of attack')


    # parse command line arguments
    args = parser.parse_args()
    fileOut = args.out

    if args.plot:
        import matplotlib.pyplot as plt

    # perform actions
    if args.stall3D is not None:

        if fileOut is None:
            name, ext = os.path.splitext(args.src_file)
            fileOut = name + '_3D' + ext

        af = Airfoil.initFromAerodynFile(args.src_file)
        floats = [float(var) for var in args.stall3D]
        af3D = af.correction3D(*floats)

        if args.common:
            af3D = af3D.interpToCommonAlpha()

        af3D.writeToAerodynFile(fileOut)

        if args.plot:

            for p, p3D in zip(af.polars, af3D.polars):
                # plt.figure(figsize=(6.0, 2.6))
                # plt.subplot(121)
                plt.figure()
                plt.plot(p.alpha, p.cl, 'k', label='2D')
                plt.plot(p3D.alpha, p3D.cl, 'r', label='3D')
                plt.xlabel('angle of attack (deg)')
                plt.ylabel('lift coefficient')
                plt.legend(loc='lower right')

                # plt.subplot(122)
                plt.figure()
                plt.plot(p.alpha, p.cd, 'k', label='2D')
                plt.plot(p3D.alpha, p3D.cd, 'r', label='3D')
                plt.xlabel('angle of attack (deg)')
                plt.ylabel('drag coefficient')
                plt.legend(loc='upper center')

                # plt.tight_layout()
                # plt.savefig('/Users/sning/Dropbox/NREL/SysEng/airfoilpreppy/docs/images/stall3d.pdf')

            plt.show()


    elif args.extrap is not None:

        if fileOut is None:
            name, ext = os.path.splitext(args.src_file)
            fileOut = name + '_extrap' + ext

        af = Airfoil.initFromAerodynFile(args.src_file)

        afext = af.extrapolate(float(args.extrap[0]))

        if args.common:
            afext = afext.interpToCommonAlpha()

        afext.writeToAerodynFile(fileOut)

        if args.plot:

            for p, pext in zip(af.polars, afext.polars):
                # plt.figure(figsize=(6.0, 2.6))
                # plt.subplot(121)
                plt.figure()
                p1, = plt.plot(pext.alpha, pext.cl, 'r')
                p2, = plt.plot(p.alpha, p.cl, 'k')
                plt.xlabel('angle of attack (deg)')
                plt.ylabel('lift coefficient')
                plt.legend([p2, p1], ['orig', 'extrap'], loc='upper right')

                # plt.subplot(122)
                plt.figure()
                p1, = plt.plot(pext.alpha, pext.cd, 'r')
                p2, = plt.plot(p.alpha, p.cd, 'k')
                plt.xlabel('angle of attack (deg)')
                plt.ylabel('drag coefficient')
                plt.legend([p2, p1], ['orig', 'extrap'], loc='lower right')

                plt.figure()
                p1, = plt.plot(pext.alpha, pext.cm, 'r')
                p2, = plt.plot(p.alpha, p.cm, 'k')
                plt.xlabel('angle of attack (deg)')
                plt.ylabel('moment coefficient')
                plt.legend([p2, p1], ['orig', 'extrap'], loc='upper right')

                # plt.tight_layout()
                # plt.savefig('/Users/sning/Dropbox/NREL/SysEng/airfoilpreppy/docs/images/extrap.pdf')

            plt.show()


    elif args.blend is not None:

        if fileOut is None:
            name1, ext = os.path.splitext(args.src_file)
            name2, ext = os.path.splitext(os.path.basename(args.blend[0]))
            fileOut = name1 + '+' + name2 + '_blend' + args.blend[1] + ext

        af1 = Airfoil.initFromAerodynFile(args.src_file)
        af2 = Airfoil.initFromAerodynFile(args.blend[0])
        afOut = af1.blend(af2, float(args.blend[1]))

        if args.common:
            afOut = afOut.interpToCommonAlpha()

        afOut.writeToAerodynFile(fileOut)



        if args.plot:

            for p in afOut.polars:
                fig = plt.figure()
                ax = fig.add_subplot(111)
                plt.plot(p.alpha, p.cl, 'k')
                plt.xlabel('angle of attack (deg)')
                plt.ylabel('lift coefficient')
                plt.text(0.6, 0.2, 'Re = ' + str(p.Re/1e6) + ' million', transform=ax.transAxes)

                fig = plt.figure()
                ax = fig.add_subplot(111)
                plt.plot(p.alpha, p.cd, 'k')
                plt.xlabel('angle of attack (deg)')
                plt.ylabel('drag coefficient')
                plt.text(0.2, 0.8, 'Re = ' + str(p.Re/1e6) + ' million', transform=ax.transAxes)

                fig = plt.figure()
                ax = fig.add_subplot(111)
                plt.plot(p.alpha, p.cm, 'k')
                plt.xlabel('angle of attack (deg)')
                plt.ylabel('moment coefficient')
                plt.text(0.2, 0.8, 'Re = ' + str(p.Re/1e6) + ' million', transform=ax.transAxes)

            plt.show()


class CCAirfoil:
    """A helper class to evaluate airfoil data using a continuously
    differentiable cubic spline"""
    # implements(AirfoilInterface)


    def __init__(self, alpha, Re, cl, cd, cm, CST=None):
        """Setup CCAirfoil from raw airfoil data on a grid.

        Parameters
        ----------
        alpha : array_like (deg)
            angles of attack where airfoil data are defined
            (should be defined from -180 to +180 degrees)
        Re : array_like
            Reynolds numbers where airfoil data are defined
            (can be empty or of length one if not Reynolds number dependent)
        cl : array_like
            lift coefficient 2-D array with shape (alpha.size, Re.size)
            cl[i, j] is the lift coefficient at alpha[i] and Re[j]
        cd : array_like
            drag coefficient 2-D array with shape (alpha.size, Re.size)
            cd[i, j] is the drag coefficient at alpha[i] and Re[j]

        """

        alpha = np.radians(alpha)

        if not all(np.diff(alpha)):
            to_delete = np.zeros(0)
            diff = np.diff(alpha)
            for i in range(len(alpha)-1):
                if not diff[i] > 0.0:
                    to_delete = np.append(to_delete, i)
            alpha = np.delete(alpha, to_delete)
            cl = np.delete(cl, to_delete)
            cd = np.delete(cd, to_delete)

        self.one_Re = False

        # special case if zero or one Reynolds number (need at least two for bivariate spline)
        if len(Re) < 2:
            Re = [1e1, 1e15]
            cl = np.c_[cl, cl]
            cd = np.c_[cd, cd]
            self.one_Re = True

        kx = min(len(alpha)-1, 3)
        ky = min(len(Re)-1, 3)

        # a small amount of smoothing is used to prevent spurious multiple solutions
        self.cl_spline = RectBivariateSpline(alpha, Re, cl, kx=kx, ky=ky, s=0.1)
        self.cd_spline = RectBivariateSpline(alpha, Re, cd, kx=kx, ky=ky, s=0.001)
        # test = self.cd_spline.ev(0.0, 1e6)
        # if test != 0.5 or test != 0.35:
        #     n = 1000
        #     alpha = np.linspace(-180, 180, n)
        #     cl = np.zeros(n)
        #     cd = np.zeros(n)
        #     for i in range(n):
        #         cl[i] = self.cl_spline.ev(np.radians(alpha[i]), 1e6)
        #         cd[i] = self.cd_spline.ev(np.radians(alpha[i]), 1e6)
        #     import matplotlib.pylab as plt
        #     import test
        #
        #     plt.figure()
        #     plt.plot(alpha, cl, label='XFOIL')
        #     plt.plot(test.alphas_wind, test.cl_wind, label='WIND')
        #     plt.legend()
        #
        #     plt.figure()
        #     plt.plot(alpha, cd, label='XFOIL')
        #     plt.plot(test.alphas_wind, test.cd_wind, label='WIND')
        #
        #     plt.show()
        if CST is not None:
            self.CST = CST


    @classmethod
    def initFromAerodynFile(cls, aerodynFile):
        """convenience method for initializing with AeroDyn formatted files

        Parameters
        ----------
        aerodynFile : str
            location of AeroDyn style airfoiil file

        Returns
        -------
        af : CCAirfoil
            a constructed CCAirfoil object

        """

        af = Airfoil.initFromAerodynFile(aerodynFile)
        alpha, Re, cl, cd, cm = af.createDataGrid()
        return cls(alpha, Re, cl, cd, cm)

    @classmethod
    def initFromCST(cls, CST, CFDorXFOIL, processors=0, iterations=1000,):
        """convenience method for initializing with AeroDyn formatted files

        Parameters
        ----------
        aerodynFile : str
            location of AeroDyn style airfoiil file

        Returns
        -------
        af : CCAirfoil
            a constructed CCAirfoil object

        """

        alphas = np.linspace(-15, 15, 5)
        alphas = np.insert(alphas, 2, -4.5)
        alphas = np.insert(alphas, 4, 4.5)
        alphas = np.insert(alphas, 3, -2.)
        alphas = np.insert(alphas, 5, 2.)
<<<<<<< HEAD
        Re = 1e6 #1e6
=======
        Re = 1e6
>>>>>>> a637d224
        af = Airfoil.initFromCST(CST, alphas, [Re], CFDorXFOIL, processors=processors, iterations=iterations)
        r_over_R = 0.5
        chord_over_r = 0.15
        tsr = 7.55
        cd_max = 1.5
        af3D = af.correction3D(r_over_R, chord_over_r, tsr)
        af_extrap1 = af3D.extrapolate(cd_max)
        alpha, Re, cl, cd, cm = af_extrap1.createDataGrid()

        return cls(alpha, Re, cl, cd, cm, CST=CST)


    def evaluate(self, alpha, Re):
        """Get lift/drag coefficient at the specified angle of attack and Reynolds number.

        Parameters
        ----------
        alpha : float (rad)
            angle of attack
        Re : float
            Reynolds number

        Returns
        -------
        cl : float
            lift coefficient
        cd : float
            drag coefficient

        Notes
        -----
        This method uses a spline so that the output is continuously differentiable, and
        also uses a small amount of smoothing to help remove spurious multiple solutions.

        """
        cl = self.cl_spline.ev(alpha, Re)
        cd = self.cd_spline.ev(alpha, Re)

        return cl, cd


    def derivatives(self, alpha, Re):

        # note: direct call to bisplev will be unnecessary with latest scipy update (add derivative method)
        tck_cl = self.cl_spline.tck[:3] + self.cl_spline.degrees  # concatenate lists
        tck_cd = self.cd_spline.tck[:3] + self.cd_spline.degrees

        dcl_dalpha = bisplev(alpha, Re, tck_cl, dx=1, dy=0)
        dcd_dalpha = bisplev(alpha, Re, tck_cd, dx=1, dy=0)

        if self.one_Re:
            dcl_dRe = 0.0
            dcd_dRe = 0.0
        else:
            dcl_dRe = bisplev(alpha, Re, tck_cl, dx=0, dy=1)
            dcd_dRe = bisplev(alpha, Re, tck_cd, dx=0, dy=1)
        # print dcl_dalpha, dcl_dRe, dcd_dalpha, dcd_dRe
        return dcl_dalpha, dcl_dRe, dcd_dalpha, dcd_dRe

    def cstderivatives(self, alpha, Re, CST, airfoil_analysis_options):
        Uinf = 10.0
        ComputeGradients = True
        if airfoil_analysis_options['CFDorXFOIL'] == 'XFOIL':
            cl, cd, dcl_dCST, dcd_dCST = xfoilGradients(CST, alpha, Re, airfoil_analysis_options['FDorCS'])
        else:
            cl, cd, dcl_dCST, dcd_dCST = cfdGradients(CST, alpha, Re, airfoil_analysis_options['iterations'], airfoil_analysis_options['processors'], airfoil_analysis_options['FDorCS'], Uinf, ComputeGradients, GenerateMESH=True)

        return dcl_dCST, dcd_dCST


def cfdGradients(CST, alpha, Re, iterations, processors, FDorCS, Uinf, ComputeGradients, GenerateMESH=True):

    import os, sys, shutil, copy
    sys.path.append(os.environ['SU2_RUN'])
    import SU2

    wl, wu, N, dz = CST_to_kulfan(CST)

    # Populate x coordinates
    x = np.ones((N, 1))
    zeta = np.zeros((N, 1))
    for z in range(0, N):
        zeta[z] = 2 * pi / N * z
        if z == N - 1:
            zeta[z] = 2.0 * pi
        x[z] = 0.5*(cos(zeta[z])+1.0)

    # N1 and N2 parameters (N1 = 0.5 and N2 = 1 for airfoil shape)
    N1 = 0.5
    N2 = 1

    try:
        zerind = np.where(x == 0)  # Used to separate upper and lower surfaces
        zerind = zerind[0][0]
    except:
        zerind = N/2

    xl = np.zeros(zerind)
    xu = np.zeros(N-zerind)

    for z in range(len(xl)):
        xl[z] = x[z]        # Lower surface x-coordinates
    for z in range(len(xu)):
        xu[z] = x[z + zerind]   # Upper surface x-coordinates

    yl = ClassShape(wl, xl, N1, N2, -dz) # Call ClassShape function to determine lower surface y-coordinates
    yu = ClassShape(wu, xu, N1, N2, dz)  # Call ClassShape function to determine upper surface y-coordinates

    y = np.concatenate([yl, yu])  # Combine upper and lower y coordinates
    y = y[::-1]
    # coord_split = [xl, yl, xu, yu]  # Combine x and y into single output
    # coord = [x, y]
    x1 = np.zeros(len(x))
    for k in range(len(x)):
        x1[k] = x[k][0]
    x = x1

    basepath = os.path.join(os.path.dirname(os.path.realpath(__file__)), 'SU2_EDU/bin')
    airfoil_shape_file = basepath + os.path.sep + 'airfoil_shape.dat'

    coord_file = open(airfoil_shape_file, 'w')

    print >> coord_file, 'CST'
    for i in range(len(x)):
        print >> coord_file, '{:<10f}\t{:<10f}'.format(x[i], y[i])

    coord_file.close()

    if GenerateMESH:
        ## Update mesh for specific airfoil (mesh deformation in SU2_EDU)
        basepath = os.path.join(os.path.dirname(os.path.realpath(__file__)), 'SU2_EDU/bin')
        su2_file_execute = basepath + os.path.sep + 'SU2_EDU'

        savedPath = os.getcwd()
        os.chdir(basepath)
        subprocess.call([su2_file_execute])
        os.chdir(savedPath)

    partitions = processors
    compute = True
    step = 1e-4
    iterations = iterations

    # Config and state
    basepath = os.path.join(os.path.dirname(os.path.realpath(__file__)), 'CoordinatesFiles')
    # filename = basepath + os.path.sep + 'inv_NACA0012.cfg'
    filename = basepath + os.path.sep + 'test_incomp_rans.cfg'
    # filename = basepath + os.path.sep + 'turb_nasa.cfg'

    config = SU2.io.Config(filename)
    state  = SU2.io.State()
    config.NUMBER_PART = partitions
    config.EXT_ITER    = iterations

    basepath = os.path.join(os.path.dirname(os.path.realpath(__file__)), 'SU2_EDU/bin')
    mesh_filename = basepath + os.path.sep + 'mesh_AIRFOIL.su2'

    config.WRT_CSV_SOL = 'YES'
    config.MESH_FILENAME = mesh_filename
    config.AoA = alpha #np.degrees(alpha)
    Ma = Uinf / 340.29  # Speed of sound at sea level
    x_vel = Uinf * cos(np.radians(alpha))
    y_vel = Uinf * sin(np.radians(alpha))
    config.FREESTREAM_VELOCITY = '( ' + str(x_vel) + ', ' + str(y_vel) + ', 0.00 )'
    config.MACH_NUMBER = Ma
    config.REYNOLDS_NUMBER = Re
    restart = True
    if restart:
        config.RESTART_SOL = 'YES'
        basepath2 = os.path.dirname(os.path.realpath(__file__))
        config.RESTART_FLOW_FILENAME = basepath2 + os.path.sep + 'solution_flow.dat' #_' + str(int(wu[0]) + '_' + str(alpha) + '.dat'
        config.SOLUTION_FLOW_FILENAME = basepath2 + os.path.sep + 'solution_flow_' + str(wu[0]) + '_' + str(alpha) + '.dat'
    info = SU2.run.DEF(config)
    state.update(info)
    # find solution files if they exist
    # state.find_files(config)
    ffdtag = []
    kind = []
    marker = []
    param = []
    scale = []
    for i in range(len(x)):
        ffdtag.append([])
        kind.append('HICKS_HENNE')
        marker.append(['airfoil'])
        if i < len(x) / 2.0:
            param.append([0.0, x[i]])
        else:
            param.append([1.0, x[i]])
        scale.append(1.0)
    config.DEFINITION_DV = dict(FFDTAG=ffdtag, KIND=kind, MARKER=marker, PARAM=param, SCALE=scale)
    state.FILES.MESH = config.MESH_FILENAME


    cd = SU2.eval.func('DRAG', config, state)
    cl = SU2.eval.func('LIFT', config, state)
    cm = SU2.eval.func('MOMENT_Z', config, state)
    if ComputeGradients:
        # RUN FOR DRAG GRADIENTS
        info = SU2.run.adjoint(config)
        state.update(info)
        #SU2.io.restart2solution(config,state)
        # Gradient Projection
        info = SU2.run.projection(config, step)
        state.update(info)
        get_gradients = info.get('GRADIENTS')
        dcd_dx = get_gradients.get('DRAG')

        # RUN FOR LIFT GRADIENTS
        config.OBJECTIVE_FUNCTION = 'LIFT'
        info = SU2.run.adjoint(config)
        state.update(info)
        #SU2.io.restart2solution(config,state)
        # Gradient Projection
        info = SU2.run.projection(config, step)
        state.update(info)
        get_gradients = info.get('GRADIENTS')
        dcl_dx = get_gradients.get('LIFT')

        where_are_NaNs_cl = np.isnan(dcl_dx)
        dcl_dx[where_are_NaNs_cl] = 0.0

        where_are_NaNs_cl = np.isnan(dcl_dx)
        dcd_dx[where_are_NaNs_cl] = 0.0

        n = len(CST)
        m = len(dcd_dx)
        dcst_dx = np.zeros((n, m))

        wl_original, wu_original = wu, wl
        dz = 0.0
        N = 200
        coord_old = cst_to_coordinates_from_kulfan(wl_original, wu_original, N, dz)

        # design = [85, 79, 74, 70, 67, 63, 60, 56, 53, 50, 47, 43, 40, 37, 33, 29, 25, 21, 14, 115, 121, 126, 130, 133, 137, 140, 144, 147, 150, 153, 157, 160, 163, 167, 171, 175, 179, 186]
        design = range(0, len(x))
        # Gradients
        FDorCS = 'FD'
        if FDorCS == 'FD':
            fd_step = 1e-6
            for i in range(0, n):
                wl_new = deepcopy(wl_original)
                wu_new = deepcopy(wu_original)
                if i < n/2:
                    wl_new[i] += fd_step
                else:
                    wu_new[i-4] += fd_step
                coor_new = cst_to_coordinates_from_kulfan(wl_new, wu_new, N, dz)
                j = 0
                for coor_d in design:
                    if (coor_new[1][coor_d] - coord_old[1][coor_d]).real == 0:
                        dcst_dx[i][j] = 0
                    else:
                        dcst_dx[i][j] = 1/((coor_new[1][coor_d] - coord_old[1][coor_d]).real / fd_step)
                    j += 1

        elif FDorCS == 'CS':
            step_size = 1e-20
            cs_step = complex(0, step_size)

            for i in range(0, n):
                wl_new = deepcopy(wl_original.astype(complex))
                wu_new = deepcopy(wu_original.astype(complex))
                if i >= n/2:
                    wl_new[i-4] += cs_step
                else:
                    wu_new[i] += cs_step
                coor_new = cst_to_coordinates_complex(wl_new, wu_new, N, dz)
                j = 0
                for coor_d in design:
                    if coor_new[1][coor_d].imag == 0:
                        dcst_dx[i][j] = 0
                    else:
                        dcst_dx[i][j] = 1/(coor_new[1][coor_d].imag / np.imag(cs_step))
                    j += 1
        else:
            print 'Warning. FDorCS needs to be set to either FD or CS'
        dcst_dx = np.matrix(dcst_dx)
        dcl_dx = np.matrix(dcl_dx)
        dcd_dx = np.matrix(dcd_dx)

        dcl_dcst = dcst_dx * dcl_dx.T
        dcd_dcst = dcst_dx * dcd_dx.T

        # print cl, cd, dcl_dcst, dcd_dcst
        return cl, cd, dcl_dcst, dcd_dcst

    return cl, cd


def xfoilGradients(CST, alpha, Re, FDorCS):
    alpha = np.degrees(alpha)
    def cstComplex(alpha, Re, wl, wu, N, dz, Uinf):
        # wl = self.wl
        # wu = self.wu
        N = N
        dz = dz

        # Populate x coordinates
        x = np.ones((N, 1), dtype=complex)
        zeta = np.zeros((N, 1)) #, dtype=complex)
        for z in range(0, N):
            zeta[z] = 2.0 * pi / N * z
            if z == N - 1:
                zeta[z] = 2.0 * pi
            x[z] = 0.5*(cmath.cos(zeta[z])+1.0)

        # N1 and N2 parameters (N1 = 0.5 and N2 = 1 for airfoil shape)
        N1 = 0.5
        N2 = 1

        try:
            zerind = np.where(x == 0)  # Used to separate upper and lower surfaces
            zerind = zerind[0][0]
        except:
            zerind = N/2

        xl = np.zeros(zerind, dtype=complex)
        xu = np.zeros(N-zerind, dtype=complex)

        for z in range(len(xl)):
            xl[z] = x[z][0]        # Lower surface x-coordinates
        for z in range(len(xu)):
            xu[z] = x[z + zerind][0]   # Upper surface x-coordinates

        yl = ClassShapeComplex(wl, xl, N1, N2, -dz) # Call ClassShape function to determine lower surface y-coordinates
        yu = ClassShapeComplex(wu, xu, N1, N2, dz)  # Call ClassShape function to determine upper surface y-coordinates

        y = np.concatenate([yl, yu])  # Combine upper and lower y coordinates
        y = y[::-1]
        # coord_split = [xl, yl, xu, yu]  # Combine x and y into single output
        # coord = [x, y]
        x1 = np.zeros(len(x), dtype=complex)
        for k in range(len(x)):
            x1[k] = x[k][0]
        x = x1

        basepath = os.path.join(os.path.dirname(os.path.realpath(__file__)), 'CoordinatesFiles')
        airfoil_shape_file = basepath + os.path.sep + 'cst_coordinates_complex.dat'

        coord_file = open(airfoil_shape_file, 'w')

        print >> coord_file, 'CST'
        for i in range(len(x)):
            print >> coord_file, '{:<10f}\t{:<10f}'.format(x[i], y[i])

        coord_file.close()

        # read in coordinate file
        # with suppress_stdout_stderr():
        airfoil = pyXLIGHT.xfoilAnalysis(airfoil_shape_file, x=x, y=y)
        airfoil.re = Re
        airfoil.mach = 0.0 # Uinf / 340.29
        airfoil.iter = 100

        angle = alpha
        cl, cd, cm, lexitflag = airfoil.solveAlphaComplex(angle)
        if lexitflag:
            cl = -10.0
            cd = 0.0
            print "XFOIL FAILURE"
        return cl, cd
        # error handling in case of XFOIL failure
        # for k in range(len(cl)):
        #     if cl[k] == -10.0:
        #         if k == 0:
        #             cl[k] = cl[k+1] - cl[k+2] + cl[k+1]
        #             cd[k] = cd[k+1] - cd[k+2] + cd[k+1]
        #         elif k == len(cl)-1:
        #             cl[k] = cl[k-1] - cl[k-2] + cl[k-1]
        #             cd[k] = cd[k-1] - cd[k-2] + cd[k-1]
        #         else:
        #             cl[k] = (cl[k+1] - cl[k-1])/2.0 + cl[k-1]
        #             cd[k] = (cd[k+1] - cd[k-1])/2.0 + cd[k-1]
        #     if cl[k] == -10.0 or cl[k] < -2. or cl[k] > 2. or cd[k] < 0.00001 or cd[k] > 0.5 or not np.isfinite(cd[k]) or not np.isfinite(cl[k]):
        #         to_delete = np.append(to_delete, k)
        # cl = np.delete(cl, to_delete)
        # cd = np.delete(cd, to_delete)
        # alphas = np.delete(alphas, to_delete)

        # polars.append(polarType(Re, alphas, cl, cd, cm))

    def cstReal(alpha, Re, wl, wu, N, dz, Uinf):

        # Populate x coordinates
        x = np.ones((N, 1))
        zeta = np.zeros((N, 1))
        for z in range(0, N):
            zeta[z] = 2 * pi / N * z
            if z == N - 1:
                zeta[z] = 2.0 * pi
            x[z] = 0.5*(cos(zeta[z])+1.0)

        # N1 and N2 parameters (N1 = 0.5 and N2 = 1 for airfoil shape)
        N1 = 0.5
        N2 = 1

        try:
            zerind = np.where(x == 0)  # Used to separate upper and lower surfaces
            zerind = zerind[0][0]
        except:
            zerind = N/2

        xl = np.zeros(zerind)
        xu = np.zeros(N-zerind)

        for z in range(len(xl)):
            xl[z] = x[z]        # Lower surface x-coordinates
        for z in range(len(xu)):
            xu[z] = x[z + zerind]   # Upper surface x-coordinates

        yl = ClassShape(wl, xl, N1, N2, -dz) # Call ClassShape function to determine lower surface y-coordinates
        yu = ClassShape(wu, xu, N1, N2, dz)  # Call ClassShape function to determine upper surface y-coordinates

        y = np.concatenate([yl, yu])  # Combine upper and lower y coordinates
        y = y[::-1]
        # coord_split = [xl, yl, xu, yu]  # Combine x and y into single output
        # coord = [x, y]
        x1 = np.zeros(len(x))
        for k in range(len(x)):
            x1[k] = x[k][0]
        x = x1

        basepath = os.path.join(os.path.dirname(os.path.realpath(__file__)), 'CoordinatesFiles')
        airfoil_shape_file = basepath + os.path.sep + 'cst_coordinates.dat'

        coord_file = open(airfoil_shape_file, 'w')

        print >> coord_file, 'CST'
        for i in range(len(x)):
            print >> coord_file, '{:<10f}\t{:<10f}'.format(x[i], y[i])

        coord_file.close()

        # read in coordinate file
        # with suppress_stdout_stderr():
        airfoil = pyXLIGHT.xfoilAnalysis(airfoil_shape_file, x=x, y=y)
        airfoil.re = Re
        airfoil.mach = 0.0 #Uinf / 340.29
        airfoil.iter = 1000

        angle = alpha
        cl, cd, cm, lexitflag = airfoil.solveAlpha(angle)
        if lexitflag:
            cl = -10.0
            cd = 0.0
        return cl, cd



    n2 = 1
    try:
        n1 = len(CST)/2
    except:
        n1 = 4
    if n1 == 0:
        n1 = 4
        CST = CST[0]
    wu = np.zeros(n1, dtype=complex)
    wl = np.zeros(n1, dtype=complex)
    for j in range(n1):
        wu[j] = CST[j]
        wl[j] = CST[j + n1]
    # wu, wl = np.split(af_parameters[i], 2)
    w1 = np.average(wl)
    w2 = np.average(wu)
    if w1 < w2:
        pass
    else:
        higher = wl
        lower = wu
        wl = lower
        wu = higher
    N = 120
    dz = 0.
    dcl_dcst, dcd_dcst = np.zeros(8), np.zeros(8)
    cl, cd = cstReal(alpha, Re, np.real(wl), np.real(wu), N, dz, Uinf=10.0)

    if FDorCS == 'CS':
        step_size = 1e-20
        cs_step = complex(0, step_size)
        for i in range(len(wl)):

            wl_complex = deepcopy(wl)
            wl_complex[i] += cs_step
            cl_complex, cd_complex = cstComplex(alpha, Re, wl_complex, wu, N, dz, Uinf=10.0)
            dcl_dcst[i] = np.imag(cl_complex)/np.imag(cs_step)
            dcd_dcst[i] = np.imag(cd_complex)/np.imag(cs_step)
            wu_complex = deepcopy(wu)
            wu_complex[i] += cs_step
            cl_complex, cd_complex = cstComplex(alpha, Re, wl, wu_complex, N, dz, Uinf=10.0)
            dcl_dcst[i+4] = np.imag(cl_complex)/np.imag(cs_step)
            dcd_dcst[i+4] = np.imag(cd_complex)/np.imag(cs_step)
    else:
        step_size = 1e-6
        fd_step = step_size
        for i in range(len(wl)):
            wl_fd1 = np.real(deepcopy(wl))
            wl_fd2 = np.real(deepcopy(wl))
            wl_fd1[i] -= fd_step
            wl_fd2[i] += fd_step
            cl_fd1, cd_fd1 = cstReal(alpha, Re, wl_fd1, np.real(wu), N, dz, Uinf=10.0)
            cl_fd1, cd_fd1 = deepcopy(cl_fd1), deepcopy(cd_fd1)
            cl_fd2, cd_fd2 = cstReal(alpha, Re, wl_fd2, np.real(wu), N, dz, Uinf=10.0)
            cl_fd2, cd_fd2 = deepcopy(cl_fd2), deepcopy(cd_fd2)
            dcl_dcst[i] = (cl_fd2 - cl_fd1)/(2.*fd_step)
            dcd_dcst[i] = (cd_fd2 - cd_fd1)/(2.*fd_step)
            wu_fd1 = np.real(deepcopy(wu))
            wu_fd2 = np.real(deepcopy(wu))
            wu_fd1[i] -= fd_step
            wu_fd2[i] += fd_step
            cl_fd1, cd_fd1 = cstReal(alpha, Re, np.real(wl), wu_fd1, N, dz, Uinf=10.0)
            cl_fd1, cd_fd1 = deepcopy(cl_fd1), deepcopy(cd_fd1)
            cl_fd2, cd_fd2 = cstReal(alpha, Re, np.real(wl), wu_fd2, N, dz, Uinf=10.0)
            cl_fd2, cd_fd2 = deepcopy(cl_fd2), deepcopy(cd_fd2)
            dcl_dcst[i+4] = (cl_fd2 - cl_fd1)/(2.*fd_step)
            dcd_dcst[i+4] = (cd_fd2 - cd_fd1)/(2.*fd_step)

    return cl, cd, dcl_dcst, dcd_dcst<|MERGE_RESOLUTION|>--- conflicted
+++ resolved
@@ -2376,11 +2376,7 @@
         alphas = np.insert(alphas, 4, 4.5)
         alphas = np.insert(alphas, 3, -2.)
         alphas = np.insert(alphas, 5, 2.)
-<<<<<<< HEAD
-        Re = 1e6 #1e6
-=======
         Re = 1e6
->>>>>>> a637d224
         af = Airfoil.initFromCST(CST, alphas, [Re], CFDorXFOIL, processors=processors, iterations=iterations)
         r_over_R = 0.5
         chord_over_r = 0.15
