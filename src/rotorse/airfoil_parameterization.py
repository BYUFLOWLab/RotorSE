--- conflicted
+++ resolved
@@ -1571,18 +1571,6 @@
         return cl, cd
 
 
-
-<<<<<<< HEAD
-        config_filename = basepath + os.path.sep + airfoil_analysis_options['cfdConfigFile']
-        config = SU2.io.Config(config_filename)
-        state  = SU2.io.State()
-        config.NUMBER_PART = int(airfoil_analysis_options['CFDprocessors'] / float(len(alphas)))
-        remainder = airfoil_analysis_options['CFDprocessors'] % len(alphas) - 1
-        if remainder < 0:
-            remainder = 0
-        config.EXT_ITER    = airfoil_analysis_options['CFDiterations']
-        config.WRT_CSV_SOL = 'YES'
-=======
     def su2Gradient(self, loop_sorted, surface_adjoint):
             data = np.zeros([500, 8])
             with open(surface_adjoint, 'rb') as f1:
@@ -1611,9 +1599,6 @@
                     yu = np.append(yu, y[index])
                     dobj_dxu = np.append(dobj_dxu, dobj_dx_raw[index])
             return np.concatenate([dobj_dxl, dobj_dxu]), xl, xu
->>>>>>> 0f140bdf
-
-
 
     def cfdDirectSolveParallel(self, alphas, Re, afp, airfoilOptions):
             # Import SU2
@@ -1707,7 +1692,10 @@
 
                 mpi_Command = 'mpirun -n %i %s'
 
-                processes = konfig['NUMBER_PART']
+                if i >= len(alphas) - remainder:
+                    processes = konfig['NUMBER_PART'] + 1
+                else:
+                    processes = konfig['NUMBER_PART']
 
                 the_Command = 'SU2_CFD ' + tempname
                 the_Command = base_Command % the_Command
@@ -1726,13 +1714,6 @@
                 procTotal.append(deepcopy(proc))
                 konfigTotal.append(deepcopy(konfig))
 
-<<<<<<< HEAD
-            mpi_Command = 'mpirun -n %i %s'
-            if i >= len(alphas) - remainder:
-                processes = konfig['NUMBER_PART'] + 1
-            else:
-                processes = konfig['NUMBER_PART']
-=======
             for i in range(len(alphas)):
                 while procTotal[i].poll() is None:
                     pass
@@ -1751,7 +1732,6 @@
                 info = SU2.io.State()
                 info.FUNCTIONS.update( aerodynamics )
                 state.update(info)
->>>>>>> 0f140bdf
 
                 cl[i], cd[i] = info.FUNCTIONS['LIFT'], info.FUNCTIONS['DRAG']
             return cl, cd
